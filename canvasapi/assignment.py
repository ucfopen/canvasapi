--- conflicted
+++ resolved
@@ -202,27 +202,6 @@
             _kwargs=combine_kwargs(**kwargs),
         )
 
-<<<<<<< HEAD
-    def submissions_bulk_update(self, **kwargs):
-        """
-        Update the grading and comments on multiple student's assignment
-        submissions in an asynchronous job.
-
-        :calls: `POST /api/v1/courses/:course_id/assignments/:assignment_id/ \
-            submissions/update_grades \
-        <https://canvas.instructure.com/doc/api/submissions.html#method.submissions_api.bulk_update>`_
-
-        :rtype: :class:`canvasapi.progress.Progress`
-        """
-        response = self._requester.request(
-            "POST",
-            "courses/{}/assignments/{}/submissions/update_grades".format(
-                self.course_id, self.id
-            ),
-            _kwargs=combine_kwargs(**kwargs),
-        )
-        return Progress(self._requester, response.json())
-=======
     def set_extensions(self, assignment_extensions, **kwargs):
         """
         Set extensions for student assignment submissions
@@ -271,7 +250,26 @@
             AssignmentExtension(self._requester, extension)
             for extension in extension_list
         ]
->>>>>>> e2a04a47
+
+    def submissions_bulk_update(self, **kwargs):
+        """
+        Update the grading and comments on multiple student's assignment
+        submissions in an asynchronous job.
+
+        :calls: `POST /api/v1/courses/:course_id/assignments/:assignment_id/ \
+            submissions/update_grades \
+        <https://canvas.instructure.com/doc/api/submissions.html#method.submissions_api.bulk_update>`_
+
+        :rtype: :class:`canvasapi.progress.Progress`
+        """
+        response = self._requester.request(
+            "POST",
+            "courses/{}/assignments/{}/submissions/update_grades".format(
+                self.course_id, self.id
+            ),
+            _kwargs=combine_kwargs(**kwargs),
+        )
+        return Progress(self._requester, response.json())
 
     def submit(self, submission, file=None, **kwargs):
         """
