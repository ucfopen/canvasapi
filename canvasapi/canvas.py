import warnings

from canvasapi.account import Account
from canvasapi.account_calendar import AccountCalendar
from canvasapi.appointment_group import AppointmentGroup
from canvasapi.calendar_event import CalendarEvent
from canvasapi.comm_message import CommMessage
from canvasapi.conversation import Conversation
from canvasapi.course import Course, CourseNickname
from canvasapi.course_epub_export import CourseEpubExport
from canvasapi.current_user import CurrentUser
from canvasapi.discussion_topic import DiscussionTopic
from canvasapi.eportfolio import EPortfolio
from canvasapi.exceptions import RequiredFieldMissing
from canvasapi.file import File
from canvasapi.folder import Folder
from canvasapi.group import Group, GroupCategory
<<<<<<< HEAD
from canvasapi.jwt import JWT
=======
from canvasapi.outcome import Outcome, OutcomeGroup
>>>>>>> 2284d493
from canvasapi.paginated_list import PaginatedList
from canvasapi.planner import PlannerNote, PlannerOverride
from canvasapi.poll import Poll
from canvasapi.progress import Progress
from canvasapi.requester import Requester
from canvasapi.section import Section
from canvasapi.todo import Todo
from canvasapi.user import User
from canvasapi.util import combine_kwargs, get_institution_url, obj_or_id


class Canvas(object):
    """
    The main class to be instantiated to provide access to Canvas's API.
    """

    def __init__(self, base_url, access_token):
        """
        :param base_url: The base URL of the Canvas instance's API.
        :type base_url: str
        :param access_token: The API key to authenticate requests with.
        :type access_token: str
        """
        if "api/v1" in base_url:
            raise ValueError(
                "`base_url` should not specify an API version. Remove trailing /api/v1/"
            )

        if "http://" in base_url:
            warnings.warn(
                "Canvas may respond unexpectedly when making requests to HTTP "
                "URLs. If possible, please use HTTPS.",
                UserWarning,
            )

        if not base_url.strip():
            warnings.warn(
                "Canvas needs a valid URL, please provide a non-blank `base_url`.",
                UserWarning,
            )

        if "://" not in base_url:
            warnings.warn(
                "An invalid `base_url` for the Canvas API Instance was used. "
                "Please provide a valid HTTP or HTTPS URL if possible.",
                UserWarning,
            )

        # Ensure that the user-supplied access token and base_url contain no leading or
        # trailing spaces that might cause issues when communicating with the API.
        access_token = access_token.strip()
        base_url = get_institution_url(base_url)

        self.__requester = Requester(base_url, access_token)

    def clear_course_nicknames(self, **kwargs):
        """
        Remove all stored course nicknames.

        :calls: `DELETE /api/v1/users/self/course_nicknames \
        <https://canvas.instructure.com/doc/api/users.html#method.course_nicknames.clear>`_

        :returns: True if the nicknames were cleared, False otherwise.

        :rtype: bool
        """

        response = self.__requester.request(
            "DELETE",
            "users/self/course_nicknames",
            _kwargs=combine_kwargs(**kwargs),
        )
        return response.json().get("message") == "OK"

    def conversations_batch_update(self, conversation_ids, event, **kwargs):
        """

        :calls: `PUT /api/v1/conversations \
        <https://canvas.instructure.com/doc/api/conversations.html#method.conversations.batch_update>`_

        :param conversation_ids: List of conversations to update. Limited to 500 conversations.
        :type conversation_ids: `list` of `str`
        :param event: The action to take on each conversation.
        :type event: `str`
        :rtype: :class:`canvasapi.progress.Progress`
        """
        ALLOWED_EVENTS = [
            "mark_as_read",
            "mark_as_unread",
            "star",
            "unstar",
            "archive",
            "destroy",
        ]

        if event not in ALLOWED_EVENTS:
            raise ValueError(
                "{} is not a valid action. Please use one of the following: {}".format(
                    event, ",".join(ALLOWED_EVENTS)
                )
            )

        if len(conversation_ids) > 500:
            raise ValueError(
                "You have requested {} updates, which exceeds the limit of 500".format(
                    len(conversation_ids)
                )
            )

        kwargs["conversation_ids"] = conversation_ids
        kwargs["event"] = event

        response = self.__requester.request(
            "PUT",
            "conversations",
            _kwargs=combine_kwargs(**kwargs),
        )
        return_progress = Progress(self.__requester, response.json())
        return return_progress

    def conversations_get_running_batches(self, **kwargs):
        """
        Returns any currently running conversation batches for the current user.
        Conversation batches are created when a bulk private message is sent
        asynchronously.

        :calls: `GET /api/v1/conversations/batches \
            <https://canvas.instructure.com/doc/api/conversations.html#method.conversations.batches>`_

        :returns: dict with list of batch objects - not currently a Class
        :rtype: `dict`
        """

        response = self.__requester.request(
            "GET", "conversations/batches", _kwargs=combine_kwargs(**kwargs)
        )

        return response.json()

    def conversations_mark_all_as_read(self, **kwargs):
        """
        Mark all conversations as read.

        :calls: `POST /api/v1/conversations/mark_all_as_read \
        <https://canvas.instructure.com/doc/api/conversations.html#method.conversations.mark_all_as_read>`_

        :rtype: `bool`
        """
        response = self.__requester.request(
            "POST", "conversations/mark_all_as_read", _kwargs=combine_kwargs(**kwargs)
        )
        return response.json() == {}

    def conversations_unread_count(self, **kwargs):
        """
        Get the number of unread conversations for the current user

        :calls: `GET /api/v1/conversations/unread_count \
        <https://canvas.instructure.com/doc/api/conversations.html#method.conversations.unread_count>`_

        :returns: simple object with unread_count, example: {'unread_count': '7'}
        :rtype: `dict`
        """
        response = self.__requester.request(
            "GET", "conversations/unread_count", _kwargs=combine_kwargs(**kwargs)
        )

        return response.json()

    def create_account(self, **kwargs):
        """
        Create a new root account.

        :calls: `POST /api/v1/accounts \
        <https://canvas.instructure.com/doc/api/accounts.html#method.accounts.create>`_

        :rtype: :class:`canvasapi.account.Account`
        """
        response = self.__requester.request(
            "POST", "accounts", _kwargs=combine_kwargs(**kwargs)
        )
        return Account(self.__requester, response.json())

    def create_appointment_group(self, appointment_group, **kwargs):
        """
        Create a new Appointment Group.

        :calls: `POST /api/v1/appointment_groups \
        <https://canvas.instructure.com/doc/api/appointment_groups.html#method.appointment_groups.create>`_

        :param appointment_group: The attributes of the appointment group.
        :type appointment_group: `dict`
        :param title: The title of the appointment group.
        :type title: `str`
        :rtype: :class:`canvasapi.appointment_group.AppointmentGroup`
        """
        if (
            isinstance(appointment_group, dict)
            and "context_codes" in appointment_group
            and "title" in appointment_group
        ):
            kwargs["appointment_group"] = appointment_group

        elif (
            isinstance(appointment_group, dict)
            and "context_codes" not in appointment_group
        ):
            raise RequiredFieldMissing(
                "Dictionary with key 'context_codes' is missing."
            )

        elif isinstance(appointment_group, dict) and "title" not in appointment_group:
            raise RequiredFieldMissing("Dictionary with key 'title' is missing.")

        response = self.__requester.request(
            "POST", "appointment_groups", _kwargs=combine_kwargs(**kwargs)
        )

        return AppointmentGroup(self.__requester, response.json())

    def create_calendar_event(self, calendar_event, **kwargs):
        """
        Create a new Calendar Event.

        :calls: `POST /api/v1/calendar_events \
        <https://canvas.instructure.com/doc/api/calendar_events.html#method.calendar_events_api.create>`_

        :param calendar_event: The attributes of the calendar event.
        :type calendar_event: `dict`
        :rtype: :class:`canvasapi.calendar_event.CalendarEvent`
        """
        if isinstance(calendar_event, dict) and "context_code" in calendar_event:
            kwargs["calendar_event"] = calendar_event
        else:
            raise RequiredFieldMissing(
                "Dictionary with key 'context_code' is required."
            )

        response = self.__requester.request(
            "POST", "calendar_events", _kwargs=combine_kwargs(**kwargs)
        )

        return CalendarEvent(self.__requester, response.json())

    def create_conversation(self, recipients, body, **kwargs):
        """
        Create a new Conversation.

        :calls: `POST /api/v1/conversations \
        <https://canvas.instructure.com/doc/api/conversations.html#method.conversations.create>`_

        :param recipients: An array of recipient ids.
            These may be user ids or course/group ids prefixed
            with 'course\\_' or 'group\\_' respectively,
            e.g. recipients=['1', '2', 'course_3']
        :type recipients: `list` of `str`
        :param body: The body of the message being added.
        :type body: `str`
        :rtype: list of :class:`canvasapi.conversation.Conversation`
        """
        kwargs["recipients"] = recipients
        kwargs["body"] = body

        response = self.__requester.request(
            "POST", "conversations", _kwargs=combine_kwargs(**kwargs)
        )
        return [Conversation(self.__requester, convo) for convo in response.json()]

    def create_group(self, **kwargs):
        """
        Create a group

        :calls: `POST /api/v1/groups/ \
        <https://canvas.instructure.com/doc/api/groups.html#method.groups.create>`_

        :rtype: :class:`canvasapi.group.Group`
        """
        response = self.__requester.request(
            "POST", "groups", _kwargs=combine_kwargs(**kwargs)
        )
        return Group(self.__requester, response.json())

    def create_jwt(self, **kwargs):
        """
        Creates a unique JWT to use with other Canvas services.

        :calls: `POST /api/v1/jwts \
        <https://canvas.instructure.com/doc/api/jw_ts.html#method.jwts.create>`_

        :rtype: JWT object
        """
        response = self.__requester.request(
            "POST", "JWTs", _kwargs=combine_kwargs(**kwargs)
        )

        return JWT(self.__requester, response.json())

    def create_planner_note(self, **kwargs):
        """
        Create a planner note for the current user

        :calls: `POST /api/v1/planner_notes \
        <https://canvas.instructure.com/doc/api/planner.html#method.planner_notes.create>`_

        :rtype: :class:`canvasapi.planner.PlannerNote`
        """
        response = self.__requester.request(
            "POST", "planner_notes", _kwargs=combine_kwargs(**kwargs)
        )
        return PlannerNote(self.__requester, response.json())

    def create_planner_override(self, plannable_type, plannable_id, **kwargs):
        """
        Create a planner override for the current user

        :calls: `POST /api/v1/planner/overrides \
        <https://canvas.instructure.com/doc/api/planner.html#method.planner_overrides.create>`_

        :param plannable_type: Type of the item that you are overriding in the planner
        :type plannable_type: str

        :param plannable_id: ID of the item that you are overriding in the planner
        :type plannable_id: int or :class:`canvasapi.planner.PlannerOverride`

        :rtype: :class:`canvasapi.planner.PlannerOverride`
        """
        if isinstance(plannable_type, str):
            kwargs["plannable_type"] = plannable_type
        else:
            raise RequiredFieldMissing("plannable_type is required as a str.")
        if isinstance(plannable_id, int):
            kwargs["plannable_id"] = plannable_id
        else:
            raise RequiredFieldMissing("plannable_id is required as an int.")

        response = self.__requester.request(
            "POST", "planner/overrides", _kwargs=combine_kwargs(**kwargs)
        )
        return PlannerOverride(self.__requester, response.json())

    def create_poll(self, polls, **kwargs):
        """
        Create a new poll for the current user.

        :calls: `POST /api/v1/polls \
        <https://canvas.instructure.com/doc/api/polls.html#method.polling/polls.create>`_

        :param polls: List of polls to create. `'question'` key is required.
        :type polls: list of dict
        :rtype: :class:`canvasapi.poll.Poll`
        """
        if (
            isinstance(polls, list)
            and isinstance(polls[0], dict)
            and "question" in polls[0]
        ):
            kwargs["polls"] = polls
        else:
            raise RequiredFieldMissing(
                "List of dictionaries each with key 'question' is required."
            )

        response = self.__requester.request(
            "POST", "polls", _kwargs=combine_kwargs(**kwargs)
        )
        return Poll(self.__requester, response.json()["polls"][0])

    def get_account(self, account, use_sis_id=False, **kwargs):
        """
        Retrieve information on an individual account.

        :calls: `GET /api/v1/accounts/:id \
        <https://canvas.instructure.com/doc/api/accounts.html#method.accounts.show>`_

        :param account: The object or ID of the account to retrieve.
        :type account: int, str or :class:`canvasapi.account.Account`
        :param use_sis_id: Whether or not account_id is an sis ID.
            Defaults to `False`.
        :type use_sis_id: bool

        :rtype: :class:`canvasapi.account.Account`
        """
        if use_sis_id:
            account_id = account
            uri_str = "accounts/sis_account_id:{}"
        else:
            account_id = obj_or_id(account, "account", (Account,))
            uri_str = "accounts/{}"

        response = self.__requester.request(
            "GET", uri_str.format(account_id), _kwargs=combine_kwargs(**kwargs)
        )
        return Account(self.__requester, response.json())

    def get_account_calendars(self, **kwargs):
        """
        Returns a paginated list of account calendars available to the user.

        :calls: `GET /api/v1/account_calendars \
        <https://canvas.instructure.com/doc/api/account_calendars.html#method.account_calendars_api.index>`_

        :rtype: :class:`canvasapi.paginated_list.PaginatedList` of
            :class:`canvasapi.account_calendar.AccountCalendar`
        """
        return PaginatedList(
            AccountCalendar,
            self.__requester,
            "GET",
            "account_calendars",
            _kwargs=combine_kwargs(**kwargs),
        )

    def get_accounts(self, **kwargs):
        """
        List accounts that the current user can view or manage.

        Typically, students and teachers will get an empty list in
        response. Only account admins can view the accounts that they
        are in.

        :calls: `GET /api/v1/accounts \
        <https://canvas.instructure.com/doc/api/accounts.html#method.accounts.index>`_

        :rtype: :class:`canvasapi.paginated_list.PaginatedList` of
            :class:`canvasapi.account.Account`
        """
        return PaginatedList(
            Account,
            self.__requester,
            "GET",
            "accounts",
            _kwargs=combine_kwargs(**kwargs),
        )

    def get_activity_stream_summary(self, **kwargs):
        """
        Return a summary of the current user's global activity stream.

        :calls: `GET /api/v1/users/self/activity_stream/summary \
        <https://canvas.instructure.com/doc/api/users.html#method.users.activity_stream_summary>`_

        :rtype: dict
        """
        response = self.__requester.request(
            "GET",
            "users/self/activity_stream/summary",
            _kwargs=combine_kwargs(**kwargs),
        )
        return response.json()

    def get_announcements(self, context_codes, **kwargs):
        """
        List announcements.

        :calls: `GET /api/v1/announcements \
        <https://canvas.instructure.com/doc/api/announcements.html#method.announcements_api.index>`_

        :param context_codes: Course ID(s) or <Course> objects to request announcements from.
        :type context_codes: list

        :rtype: :class:`canvasapi.paginated_list.PaginatedList` of
                :class:`canvasapi.discussion_topic.DiscussionTopic`
        """
        if type(context_codes) is not list or len(context_codes) == 0:
            raise RequiredFieldMissing("context_codes need to be passed as a list")

        if isinstance(context_codes[0], str) and "course_" in context_codes[0]:
            # Legacy support for context codes passed as list of `course_123`-style strings
            kwargs["context_codes"] = context_codes
        else:
            # The type of object in `context_codes` is taken care of by obj_or_id, extracting
            # the course ID from a <Course> object or by returning plain strings.
            course_ids = [
                obj_or_id(course_id, "context_codes", (Course,))
                for course_id in context_codes
            ]

            # Set the **kwargs object vaue so it can be combined with others passed by the user.
            kwargs["context_codes"] = [
                f"course_{course_id}" for course_id in course_ids
            ]

        return PaginatedList(
            DiscussionTopic,
            self.__requester,
            "GET",
            "announcements",
            _kwargs=combine_kwargs(**kwargs),
        )

    def get_appointment_group(self, appointment_group, **kwargs):
        """
        Return single Appointment Group by id

        :calls: `GET /api/v1/appointment_groups/:id \
        <https://canvas.instructure.com/doc/api/appointment_groups.html#method.appointment_groups.show>`_

        :param appointment_group: The ID of the appointment group.
        :type appointment_group: :class:`canvasapi.appointment_group.AppointmentGroup` or int

        :rtype: :class:`canvasapi.appointment_group.AppointmentGroup`
        """
        appointment_group_id = obj_or_id(
            appointment_group, "appointment_group", (AppointmentGroup,)
        )

        response = self.__requester.request(
            "GET",
            "appointment_groups/{}".format(appointment_group_id),
            _kwargs=combine_kwargs(**kwargs),
        )
        return AppointmentGroup(self.__requester, response.json())

    def get_appointment_groups(self, **kwargs):
        """
        List appointment groups.

        :calls: `GET /api/v1/appointment_groups \
        <https://canvas.instructure.com/doc/api/appointment_groups.html#method.appointment_groups.index>`_

        :rtype: :class:`canvasapi.paginated_list.PaginatedList` of
            :class:`canvasapi.appointment_group.AppointmentGroup`
        """
        return PaginatedList(
            AppointmentGroup,
            self.__requester,
            "GET",
            "appointment_groups",
            _kwargs=combine_kwargs(**kwargs),
        )

    def get_brand_variables(self, **kwargs):
        """
        Get account brand variables

        :calls: `GET /api/v1/brand_variables \
        <https://canvas.instructure.com/doc/api/brand_configs.html>`_

        :returns: JSON with brand variables for the account.
        :rtype: dict
        """
        response = self.__requester.request(
            "GET", "brand_variables", _kwargs=combine_kwargs(**kwargs)
        )
        return response.json()

    def get_calendar_event(self, calendar_event, **kwargs):
        """
        Return single Calendar Event by id

        :calls: `GET /api/v1/calendar_events/:id \
        <https://canvas.instructure.com/doc/api/calendar_events.html#method.calendar_events_api.show>`_

        :param calendar_event: The object or ID of the calendar event.
        :type calendar_event: :class:`canvasapi.calendar_event.CalendarEvent` or int

        :rtype: :class:`canvasapi.calendar_event.CalendarEvent`
        """
        calendar_event_id = obj_or_id(
            calendar_event, "calendar_event", (CalendarEvent,)
        )

        response = self.__requester.request(
            "GET",
            "calendar_events/{}".format(calendar_event_id),
            _kwargs=combine_kwargs(**kwargs),
        )
        return CalendarEvent(self.__requester, response.json())

    def get_calendar_events(self, **kwargs):
        """
        List calendar events.

        :calls: `GET /api/v1/calendar_events \
        <https://canvas.instructure.com/doc/api/calendar_events.html#method.calendar_events_api.index>`_

        :rtype: :class:`canvasapi.paginated_list.PaginatedList` of
            :class:`canvasapi.calendar_event.CalendarEvent`
        """
        return PaginatedList(
            CalendarEvent,
            self.__requester,
            "GET",
            "calendar_events",
            _kwargs=combine_kwargs(**kwargs),
        )

    def get_comm_messages(self, user, **kwargs):
        """
        Retrieve a paginated list of messages sent to a user.

        :calls: `GET /api/v1/comm_messages \
        <https://canvas.instructure.com/doc/api/comm_messages.html#method.comm_messages_api.index>`_

        :param user: The object or ID of the user.
        :type user: :class:`canvasapi.user.User` or int

        :returns: Paginated list containing messages sent to user
        :rtype: :class:`canvasapi.paginated_list.PaginatedList` of
            :class:`canvasapi.comm_message.CommMessage`

        """

        kwargs["user_id"] = obj_or_id(user, "user", (User,))

        return PaginatedList(
            CommMessage,
            self.__requester,
            "GET",
            "comm_messages",
            _kwargs=combine_kwargs(**kwargs),
        )

    def get_conversation(self, conversation, **kwargs):
        """
        Return single Conversation

        :calls: `GET /api/v1/conversations/:id \
        <https://canvas.instructure.com/doc/api/conversations.html#method.conversations.show>`_

        :param conversation: The object or ID of the conversation.
        :type conversation: :class:`canvasapi.conversation.Conversation` or int

        :rtype: :class:`canvasapi.conversation.Conversation`
        """
        conversation_id = obj_or_id(conversation, "conversation", (Conversation,))

        response = self.__requester.request(
            "GET",
            "conversations/{}".format(conversation_id),
            _kwargs=combine_kwargs(**kwargs),
        )
        return Conversation(self.__requester, response.json())

    def get_conversations(self, **kwargs):
        """
        Return list of conversations for the current user, most resent ones first.

        :calls: `GET /api/v1/conversations \
        <https://canvas.instructure.com/doc/api/conversations.html#method.conversations.index>`_

        :rtype: :class:`canvasapi.paginated_list.PaginatedList` of \
        :class:`canvasapi.conversation.Conversation`
        """
        return PaginatedList(
            Conversation,
            self.__requester,
            "GET",
            "conversations",
            _kwargs=combine_kwargs(**kwargs),
        )

    def get_course(self, course, use_sis_id=False, **kwargs):
        """
        Retrieve a course by its ID.

        :calls: `GET /api/v1/courses/:id \
        <https://canvas.instructure.com/doc/api/courses.html#method.courses.show>`_

        :param course: The object or ID of the course to retrieve.
        :type course: int, str or :class:`canvasapi.course.Course`
        :param use_sis_id: Whether or not course_id is an sis ID.
            Defaults to `False`.
        :type use_sis_id: bool

        :rtype: :class:`canvasapi.course.Course`
        """
        if use_sis_id:
            course_id = course
            uri_str = "courses/sis_course_id:{}"
        else:
            course_id = obj_or_id(course, "course", (Course,))
            uri_str = "courses/{}"

        response = self.__requester.request(
            "GET", uri_str.format(course_id), _kwargs=combine_kwargs(**kwargs)
        )
        return Course(self.__requester, response.json())

    def get_course_accounts(self, **kwargs):
        """
        List accounts that the current user can view through their
        admin course enrollments (Teacher, TA or designer enrollments).

        Only returns `id`, `name`, `workflow_state`, `root_account_id`
        and `parent_account_id`.

        :calls: `GET /api/v1/course_accounts \
        <https://canvas.instructure.com/doc/api/accounts.html#method.accounts.course_accounts>`_

        :rtype: :class:`canvasapi.paginated_list.PaginatedList` of
            :class:`canvasapi.account.Account`
        """
        return PaginatedList(
            Account,
            self.__requester,
            "GET",
            "course_accounts",
            _kwargs=combine_kwargs(**kwargs),
        )

    def get_course_nickname(self, course, **kwargs):
        """
        Return the nickname for the given course.

        :calls: `GET /api/v1/users/self/course_nicknames/:course_id \
        <https://canvas.instructure.com/doc/api/users.html#method.course_nicknames.show>`_

        :param course: The object or ID of the course.
        :type course: :class:`canvasapi.course.Course` or int

        :rtype: :class:`canvasapi.course.CourseNickname`
        """
        course_id = obj_or_id(course, "course", (Course,))

        response = self.__requester.request(
            "GET",
            "users/self/course_nicknames/{}".format(course_id),
            _kwargs=combine_kwargs(**kwargs),
        )
        return CourseNickname(self.__requester, response.json())

    def get_course_nicknames(self, **kwargs):
        """
        Return all course nicknames set by the current account.

        :calls: `GET /api/v1/users/self/course_nicknames \
        <https://canvas.instructure.com/doc/api/users.html#method.course_nicknames.index>`_

        :rtype: :class:`canvasapi.paginated_list.PaginatedList` of
            :class:`canvasapi.course.CourseNickname`
        """
        return PaginatedList(
            CourseNickname,
            self.__requester,
            "GET",
            "users/self/course_nicknames",
            _kwargs=combine_kwargs(**kwargs),
        )

    def get_courses(self, **kwargs):
        """
        Return a list of active courses for the current user.

        :calls: `GET /api/v1/courses \
        <https://canvas.instructure.com/doc/api/courses.html#method.courses.index>`_

        :rtype: :class:`canvasapi.paginated_list.PaginatedList` of
            :class:`canvasapi.course.Course`
        """
        return PaginatedList(
            Course, self.__requester, "GET", "courses", _kwargs=combine_kwargs(**kwargs)
        )

    def get_current_user(self):
        """
        Return a details of the current user.

        :calls: `GET /api/v1/users/:user_id \
        <https://canvas.instructure.com/doc/api/users.html#method.current_user.show>`_

        :rtype: :class:`canvasapi.current_user.CurrentUser`
        """
        return CurrentUser(self.__requester)

    def get_eportfolio(self, eportfolio, **kwargs):
        """
        Get an eportfolio by ID.

        :param eportfolio: The object or ID of the eportfolio to retrieve.
        :type eportfolio: :class: `canvasapi.eportfolio.EPortfolio` or int

        :calls: `GET /api/v1/eportfolios/:id` \
            `<https://canvas.instructure.com/doc/api/e_portfolios.html#method.eportfolios_api.show>`_

        :rtype: :class:`canvasapi.eportfolio.EPortfolio`
        """
        eportfolio_id = obj_or_id(eportfolio, "eportfolio", (EPortfolio,))
        response = self.__requester.request(
            "GET",
            "eportfolios/{}".format(eportfolio_id),
            _kwargs=combine_kwargs(**kwargs),
        )

        return EPortfolio(self.__requester, response.json())

    def get_epub_exports(self, **kwargs):
        """
        Return a list of epub exports for the associated course.

        :calls: `GET /api/v1/epub_exports\
        <https://canvas.instructure.com/doc/api/e_pub_exports.html#method.epub_exports.index>`_

        :rtype: :class:`canvasapi.paginated_list.PaginatedList` of
            :class:`canvasapi.course_epub_export.CourseEpubExport`
        """

        return PaginatedList(
            CourseEpubExport,
            self.__requester,
            "GET",
            "epub_exports",
            _root="courses",
            kwargs=combine_kwargs(**kwargs),
        )

    def get_file(self, file, **kwargs):
        """
        Return the standard attachment json object for a file.

        :calls: `GET /api/v1/files/:id \
        <https://canvas.instructure.com/doc/api/files.html#method.files.api_show>`_

        :param file: The object or ID of the file to retrieve.
        :type file: :class:`canvasapi.file.File` or int

        :rtype: :class:`canvasapi.file.File`
        """
        file_id = obj_or_id(file, "file", (File,))

        response = self.__requester.request(
            "GET", "files/{}".format(file_id), _kwargs=combine_kwargs(**kwargs)
        )
        return File(self.__requester, response.json())

    def get_folder(self, folder, **kwargs):
        """
        Return the details for a folder

        :calls: `GET /api/v1/folders/:id \
        <https://canvas.instructure.com/doc/api/files.html#method.folders.show>`_

        :param folder: The object or ID of the folder to retrieve.
        :type folder: :class:`canvasapi.folder.Folder` or int

        :rtype: :class:`canvasapi.folder.Folder`
        """
        folder_id = obj_or_id(folder, "folder", (Folder,))

        response = self.__requester.request(
            "GET", "folders/{}".format(folder_id), _kwargs=combine_kwargs(**kwargs)
        )
        return Folder(self.__requester, response.json())

    def get_group(self, group, use_sis_id=False, **kwargs):
        """
        Return the data for a single group. If the caller does not
        have permission to view the group a 401 will be returned.

        :calls: `GET /api/v1/groups/:group_id \
        <https://canvas.instructure.com/doc/api/groups.html#method.groups.show>`_

        :param group: The object or ID of the group to get.
        :type group: :class:`canvasapi.group.Group` or int

        :param use_sis_id: Whether or not group_id is an sis ID.
            Defaults to `False`.
        :type use_sis_id: bool

        :rtype: :class:`canvasapi.group.Group`
        """

        if use_sis_id:
            group_id = group
            uri_str = "groups/sis_group_id:{}"
        else:
            group_id = obj_or_id(group, "group", (Group,))
            uri_str = "groups/{}"

        response = self.__requester.request(
            "GET", uri_str.format(group_id), _kwargs=combine_kwargs(**kwargs)
        )
        return Group(self.__requester, response.json())

    def get_group_category(self, category, **kwargs):
        """
        Get a single group category.

        :calls: `GET /api/v1/group_categories/:group_category_id \
        <https://canvas.instructure.com/doc/api/group_categories.html#method.group_categories.show>`_

        :param category: The object or ID of the category.
        :type category: :class:`canvasapi.group.GroupCategory` or int

        :rtype: :class:`canvasapi.group.GroupCategory`
        """
        category_id = obj_or_id(category, "category", (GroupCategory,))

        response = self.__requester.request(
            "GET",
            "group_categories/{}".format(category_id),
            _kwargs=combine_kwargs(**kwargs),
        )
        return GroupCategory(self.__requester, response.json())

    def get_group_participants(self, appointment_group, **kwargs):
        """
        List student group participants in this appointment group.

        :calls: `GET /api/v1/appointment_groups/:id/groups \
        <https://canvas.instructure.com/doc/api/appointment_groups.html#method.appointment_groups.groups>`_

        :param appointment_group: The object or ID of the appointment group.
        :type appointment_group: :class:`canvasapi.appointment_group.AppointmentGroup` or int

        :rtype: :class:`canvasapi.paginated_list.PaginatedList` of :class:`canvasapi.group.Group`
        """
        appointment_group_id = obj_or_id(
            appointment_group, "appointment_group", (AppointmentGroup,)
        )

        return PaginatedList(
            Group,
            self.__requester,
            "GET",
            "appointment_groups/{}/groups".format(appointment_group_id),
            _kwargs=combine_kwargs(**kwargs),
        )

    def get_outcome(self, outcome, **kwargs):
        """
        Returns the details of the outcome with the given id.

        :calls: `GET /api/v1/outcomes/:id \
        <https://canvas.instructure.com/doc/api/outcomes.html#method.outcomes_api.show>`_

        :param outcome: The outcome object or ID to return.
        :type outcome: :class:`canvasapi.outcome.Outcome` or int

        :returns: An Outcome object.
        :rtype: :class:`canvasapi.outcome.Outcome`
        """
        outcome_id = obj_or_id(outcome, "outcome", (Outcome,))
        response = self.__requester.request(
            "GET", "outcomes/{}".format(outcome_id), _kwargs=combine_kwargs(**kwargs)
        )
        return Outcome(self.__requester, response.json())

    def get_outcome_group(self, group, **kwargs):
        """
        Returns the details of the Outcome Group with the given id.

        :calls: `GET /api/v1/global/outcome_groups/:id \
            <https://canvas.instructure.com/doc/api/outcome_groups.html#method.outcome_groups_api.show>`_

        :param group: The outcome group object or ID to return.
        :type group: :class:`canvasapi.outcome.OutcomeGroup` or int

        :returns: An outcome group object.
        :rtype: :class:`canvasapi.outcome.OutcomeGroup`
        """
        outcome_group_id = obj_or_id(group, "group", (OutcomeGroup,))

        response = self.__requester.request(
            "GET",
            "global/outcome_groups/{}".format(outcome_group_id),
            _kwargs=combine_kwargs(**kwargs),
        )

        return OutcomeGroup(self.__requester, response.json())

    def get_planner_note(self, planner_note, **kwargs):
        """
        Retrieve a planner note for the current user

        :calls: `GET /api/v1/planner_notes/:id \
        <https://canvas.instructure.com/doc/api/planner.html#method.planner_notes.show>`_

        :param planner_note: The ID of the planner note to retrieve.
        :type planner_note: int or :class:`canvasapi.planner.PlannerNote`

        :rtype: :class:`canvasapi.planner.PlannerNote`
        """
        if isinstance(planner_note, int) or isinstance(planner_note, PlannerNote):
            planner_note_id = obj_or_id(planner_note, "planner_note", (PlannerNote,))
        else:
            raise RequiredFieldMissing(
                "planner_note is required as an object or as an int."
            )

        response = self.__requester.request(
            "GET",
            "planner_notes/{}".format(planner_note_id),
            _kwargs=combine_kwargs(**kwargs),
        )

        return PlannerNote(self.__requester, response.json())

    def get_planner_notes(self, **kwargs):
        """
        Retrieve the paginated list of planner notes

        :calls: `GET /api/v1/planner_notes \
        <https://canvas.instructure.com/doc/api/planner.html#method.planner_notes.index>`_

        :rtype: :class:`canvasapi.paginated_list.PaginatedList` of
            :class:`canvasapi.planner.PlannerNote`
        """
        return PaginatedList(
            PlannerNote,
            self.__requester,
            "GET",
            "planner_notes",
            _kwargs=combine_kwargs(**kwargs),
        )

    def get_planner_override(self, planner_override, **kwargs):
        """
        Retrieve a planner override for the current user

        :calls: `GET /api/v1/planner/overrides/:id \
        <https://canvas.instructure.com/doc/api/planner.html#method.planner_overrides.show>`_

        :param planner_override: The override or the ID of the planner override to retrieve.
        :type planner_override: int or :class:`canvasapi.planner.PlannerOverride`

        :rtype: :class:`canvasapi.planner.PlannerOverride`
        """
        if isinstance(planner_override, int) or isinstance(
            planner_override, PlannerOverride
        ):
            planner_override_id = obj_or_id(
                planner_override, "planner_override", (PlannerOverride,)
            )
        else:
            raise RequiredFieldMissing(
                "planner_override is required as an object or as an int."
            )

        response = self.__requester.request(
            "GET",
            "planner/overrides/{}".format(planner_override_id),
            _kwargs=combine_kwargs(**kwargs),
        )

        return PlannerOverride(self.__requester, response.json())

    def get_planner_overrides(self, **kwargs):
        """
        Retrieve a planner override for the current user

        :calls: `GET /api/v1/planner/overrides \
        <https://canvas.instructure.com/doc/api/planner.html#method.planner_overrides.index>`_

        :rtype: :class:`canvasapi.paginated_list.PaginatedList` of
            :class:`canvasapi.planner.PlannerOverride`
        """
        return PaginatedList(
            PlannerOverride,
            self.__requester,
            "GET",
            "planner/overrides",
            _kwargs=combine_kwargs(**kwargs),
        )

    def get_poll(self, poll, **kwargs):
        """
        Get a single poll, based on the poll id.

        :calls: `GET /api/v1/polls/:id \
        <https://canvas.instructure.com/doc/api/polls.html#method.polling/polls.show>`_

        :param poll: The ID of the poll or the poll to change.
        :type poll: int
        :rtype: :class:`canvasapi.poll.Poll`
        """
        poll_id = obj_or_id(poll, "poll", (Poll,))

        response = self.__requester.request(
            "GET", "polls/{}".format(poll_id), _kwargs=combine_kwargs(**kwargs)
        )
        return Poll(self.__requester, response.json()["polls"][0])

    def get_polls(self, **kwargs):
        """
        Returns a paginated list of polls for the current user

        :calls: `GET /api/1/polls \
        <https://canvas.instructure.com/doc/api/polls.html#method.polling/polls.index>`_

        :rtype: :class:`canvasapi.paginated_list.PaginatedList` of
            :class:`canvasapi.poll.Poll`
        """
        return PaginatedList(
            Poll,
            self.__requester,
            "GET",
            "polls",
            _root="polls",
            _kwargs=combine_kwargs(**kwargs),
        )

    def get_progress(self, progress, **kwargs):
        """
        Get a specific progress.

        :calls: `GET /api/v1/progress/:id
            <https://canvas.instructure.com/doc/api/progress.html#method.progress.show>`_

        :param progress: The object or ID of the progress to retrieve.
        :type progress: int, str or :class:`canvasapi.progress.Progress`

        :rtype: :class:`canvasapi.progress.Progress`
        """
        progress_id = obj_or_id(progress, "progress", (Progress,))

        response = self.__requester.request(
            "GET", "progress/{}".format(progress_id), _kwargs=combine_kwargs(**kwargs)
        )
        return Progress(self.__requester, response.json())

    def get_root_outcome_group(self, **kwargs):
        """
        Redirect to root outcome group for context

        :calls: `GET /api/v1/global/root_outcome_group \
        <https://canvas.instructure.com/doc/api/outcome_groups.html#method.outcome_groups_api.redirect>`_

        :returns: The OutcomeGroup of the context.
        :rtype: :class:`canvasapi.outcome.OutcomeGroup`
        """
        response = self.__requester.request(
            "GET", "global/root_outcome_group", _kwargs=combine_kwargs(**kwargs)
        )
        return OutcomeGroup(self.__requester, response.json())

    def get_section(self, section, use_sis_id=False, **kwargs):
        """
        Get details about a specific section.

        :calls: `GET /api/v1/sections/:id \
        <https://canvas.instructure.com/doc/api/sections.html#method.sections.show>`_

        :param section: The object or ID of the section to get.
        :type section: :class:`canvasapi.section.Section` or int
        :param use_sis_id: Whether or not section_id is an sis ID.
            Defaults to `False`.
        :type use_sis_id: bool

        :rtype: :class:`canvasapi.section.Section`
        """
        if use_sis_id:
            section_id = section
            uri_str = "sections/sis_section_id:{}"
        else:
            section_id = obj_or_id(section, "section", (Section,))
            uri_str = "sections/{}"

        response = self.__requester.request(
            "GET", uri_str.format(section_id), _kwargs=combine_kwargs(**kwargs)
        )
        return Section(self.__requester, response.json())

    def get_todo_items(self, **kwargs):
        """
        Return the current user's list of todo items, as seen on the user dashboard.

        :calls: `GET /api/v1/users/self/todo \
        <https://canvas.instructure.com/doc/api/users.html#method.users.todo_items>`_

        :rtype: dict
        """
        return PaginatedList(
            Todo,
            self.__requester,
            "GET",
            "users/self/todo",
            _kwargs=combine_kwargs(**kwargs),
        )

    def get_upcoming_events(self, **kwargs):
        """
        Return the current user's upcoming events, i.e. the same things shown
        in the dashboard 'Coming Up' sidebar.

        :calls: `GET /api/v1/users/self/upcoming_events \
        <https://canvas.instructure.com/doc/api/users.html#method.users.upcoming_events>`_

        :rtype: dict
        """
        response = self.__requester.request(
            "GET", "users/self/upcoming_events", _kwargs=combine_kwargs(**kwargs)
        )
        return response.json()

    def get_user(self, user, id_type=None, **kwargs):
        """
        Retrieve a user by their ID. `id_type` denotes which endpoint to try as there are
        several different IDs that can pull the same user record from Canvas.

        Refer to API documentation's
        `User <https://canvas.instructure.com/doc/api/users.html#User>`_
        example to see the ID types a user can be retrieved with.

        :calls: `GET /api/v1/users/:id \
        <https://canvas.instructure.com/doc/api/users.html#method.users.api_show>`_

        :param user: The user's object or ID.
        :type user: :class:`canvasapi.user.User` or int
        :param id_type: The ID type.
        :type id_type: str

        :rtype: :class:`canvasapi.user.User`
        """
        if id_type:
            uri = "users/{}:{}".format(id_type, user)
        elif user == "self":
            uri = "users/self"
        else:
            user_id = obj_or_id(user, "user", (User,))
            uri = "users/{}".format(user_id)

        response = self.__requester.request(
            "GET", uri, _kwargs=combine_kwargs(**kwargs)
        )
        return User(self.__requester, response.json())

    def get_user_participants(self, appointment_group, **kwargs):
        """
        List user participants in this appointment group.

        :calls: `GET /api/v1/appointment_groups/:id/users \
        <https://canvas.instructure.com/doc/api/appointment_groups.html#method.appointment_groups.users>`_

        :param appointment_group: The object or ID of the appointment group.
        :type appointment_group: :class:`canvasapi.appointment_group.AppointmentGroup` or int

        :rtype: :class:`canvasapi.paginated_list.PaginatedList` of :class:`canvasapi.user.User`
        """
        appointment_group_id = obj_or_id(
            appointment_group, "appointment_group", (AppointmentGroup,)
        )

        return PaginatedList(
            User,
            self.__requester,
            "GET",
            "appointment_groups/{}/users".format(appointment_group_id),
            _kwargs=combine_kwargs(**kwargs),
        )

    def graphql(self, query, variables=None, **kwargs):
        """
        Makes a GraphQL formatted request to Canvas

        :calls: `POST /api/graphql \
        <https://canvas.instructure.com/doc/api/file.graphql.html>`_

        :param query: The GraphQL query to execute as a String
        :type query: str
        :param variables: The variable values as required by the supplied query
        :type variables: dict

        :rtype: dict
        """
        response = self.__requester.request(
            "POST",
            "graphql",
            headers={"Content-Type": "application/json"},
            _kwargs=combine_kwargs(**kwargs)
            + [("query", query), ("variables", variables)],
            # Needs to call special endpoint without api/v1
            _url=self.__requester.original_url + "/api/graphql",
            json=True,
        )

        return response.json()

    def refresh_jwt(self, **kwargs):
        """
        Refreshes a JWT for reuse with other canvas services. It generates a
        different JWT each time it's called; expires after one hour.

        :calls: `POST /api/v1/jwts/refresh \
        <https://canvas.instructure.com/doc/api/jw_ts.html#method.jwts.refresh>`_

        :rtype: JWT object
        """
        response = self.__requester.request(
            "POST", "jwts/refresh", _kwargs=combine_kwargs(**kwargs)
        )

        return JWT(self.__requester, response.json())

    def reserve_time_slot(self, calendar_event, participant_id=None, **kwargs):
        """
        Return single Calendar Event by id

        :calls: `POST /api/v1/calendar_events/:id/reservations \
        <https://canvas.instructure.com/doc/api/calendar_events.html#method.calendar_events_api.reserve>`_

        :param calendar_event: The object or ID of the calendar event.
        :type calendar_event: :class:`canvasapi.calendar_event.CalendarEvent` or int

        :param participant_id: The ID of the participant, if given.
        :type participant_id: str

        :rtype: :class:`canvasapi.calendar_event.CalendarEvent`
        """
        calendar_event_id = obj_or_id(
            calendar_event, "calendar_event", (CalendarEvent,)
        )

        if participant_id:
            uri = "calendar_events/{}/reservations/{}".format(
                calendar_event_id, participant_id
            )
        else:
            uri = "calendar_events/{}/reservations".format(calendar_event_id)

        response = self.__requester.request(
            "POST", uri, _kwargs=combine_kwargs(**kwargs)
        )
        return CalendarEvent(self.__requester, response.json())

    def search_accounts(self, **kwargs):
        """
        Return a list of up to 5 matching account domains. Partial matches on
        name and domain are supported.

        :calls: `GET /api/v1/accounts/search \
        <https://canvas.instructure.com/doc/api/account_domain_lookups.html#method.account_domain_lookups.search>`_

        :rtype: dict
        """
        response = self.__requester.request(
            "GET", "accounts/search", _kwargs=combine_kwargs(**kwargs)
        )
        return response.json()

    def search_all_courses(self, **kwargs):
        """
        List all the courses visible in the public index.
        Returns a list of dicts, each containing a single course.

        :calls: `GET /api/v1/search/all_courses \
        <https://canvas.instructure.com/doc/api/search.html#method.search.all_courses>`_

        :rtype: `list`
        """
        response = self.__requester.request(
            "GET", "search/all_courses", _kwargs=combine_kwargs(**kwargs)
        )
        return response.json()

    def search_recipients(self, **kwargs):
        """
        Find valid recipients (users, courses and groups) that the current user
        can send messages to.
        Returns a list of mixed data types.

        :calls: `GET /api/v1/search/recipients  \
        <https://canvas.instructure.com/doc/api/search.html#method.search.recipients>`_

        :rtype: `list`
        """
        if "search" not in kwargs:
            kwargs["search"] = " "

        response = self.__requester.request(
            "GET", "search/recipients", _kwargs=combine_kwargs(**kwargs)
        )
        return response.json()

    def set_course_nickname(self, course, nickname, **kwargs):
        """
        Set a nickname for the given course. This will replace the
        course's name in the output of subsequent API calls, as
        well as in selected places in the Canvas web user interface.

        :calls: `PUT /api/v1/users/self/course_nicknames/:course_id \
        <https://canvas.instructure.com/doc/api/users.html#method.course_nicknames.update>`_

        :param course: The ID of the course.
        :type course: :class:`canvasapi.course.Course` or int
        :param nickname: The nickname for the course.
        :type nickname: str

        :rtype: :class:`canvasapi.course.CourseNickname`
        """
        course_id = obj_or_id(course, "course", (Course,))

        kwargs["nickname"] = nickname

        response = self.__requester.request(
            "PUT",
            "users/self/course_nicknames/{}".format(course_id),
            _kwargs=combine_kwargs(**kwargs),
        )
        return CourseNickname(self.__requester, response.json())<|MERGE_RESOLUTION|>--- conflicted
+++ resolved
@@ -15,11 +15,8 @@
 from canvasapi.file import File
 from canvasapi.folder import Folder
 from canvasapi.group import Group, GroupCategory
-<<<<<<< HEAD
 from canvasapi.jwt import JWT
-=======
 from canvasapi.outcome import Outcome, OutcomeGroup
->>>>>>> 2284d493
 from canvasapi.paginated_list import PaginatedList
 from canvasapi.planner import PlannerNote, PlannerOverride
 from canvasapi.poll import Poll
