from canvasapi.bookmark import Bookmark
from canvasapi.calendar_event import CalendarEvent
from canvasapi.canvas_object import CanvasObject
from canvasapi.folder import Folder
from canvasapi.paginated_list import PaginatedList
from canvasapi.upload import Uploader
from canvasapi.util import combine_kwargs, obj_or_id


class User(CanvasObject):

    def __str__(self):
        return "{} ({})".format(self.name, self.id)

    def get_profile(self, **kwargs):
        """
        Retrieve this user's profile.

        :calls: `GET /api/v1/user/:id \
        <https://canvas.instructure.com/doc/api/users.html#method.profile.settings>`_

        :rtype: dict
        """
        response = self._requester.request(
            'GET',
            'users/%s/profile' % (self.id)
        )
        return response.json()

    def get_page_views(self, **kwargs):
        """
        Retrieve this user's page views.

        :calls: `GET /api/v1/users/:user_id/page_views \
        <https://canvas.instructure.com/doc/api/users.html#method.page_views.index>`_

        :rtype: :class:`canvasapi.paginated_list.PaginatedList` of
            :class:`canvasapi.course.PageView`
        """
        from canvasapi.page_view import PageView

        return PaginatedList(
            PageView,
            self._requester,
            'GET',
            'users/%s/page_views' % (self.id),
            **combine_kwargs(**kwargs)
        )

    def get_courses(self, **kwargs):
        """
        Retrieve all courses this user is enrolled in.

        :calls: `GET /api/v1/users/:user_id/courses \
        <https://canvas.instructure.com/doc/api/courses.html#method.courses.user_index>`_

        :rtype: :class:`canvasapi.paginated_list.PaginatedList` of
            :class:`canvasapi.course.Course`
        """
        from canvasapi.course import Course

        return PaginatedList(
            Course,
            self._requester,
            'GET',
            'users/%s/courses' % (self.id),
            **combine_kwargs(**kwargs)
        )

    def get_missing_submissions(self):
        """
        Retrieve all past-due assignments for which the student does not
        have a submission.

        :calls: `GET /api/v1/users/:user_id/missing_submissions \
        <https://canvas.instructure.com/doc/api/users.html#method.users.missing_submissions>`_

        :rtype: :class:`canvasapi.paginated_list.PaginatedList` of
            :class:`canvasapi.assignment.Assignment`
        """
        from canvasapi.assignment import Assignment

        return PaginatedList(
            Assignment,
            self._requester,
            'GET',
            'users/%s/missing_submissions' % (self.id)
        )

    def update_settings(self, **kwargs):
        """
        Update this user's settings.

        :calls: `PUT /api/v1/users/:id/settings \
        <https://canvas.instructure.com/doc/api/users.html#method.users.settings>`_

        :rtype: dict
        """
        response = self._requester.request(
            'PUT',
            'users/%s/settings' % (self.id),
            **combine_kwargs(**kwargs)
        )
        return response.json()

    def get_color(self, asset_string):
        """
        Return the custom colors that have been saved by this user for a given context.

        The `asset_string` parameter should be in the format 'context_id', for example 'course_42'.

        :calls: `GET /api/v1/users/:id/colors/:asset_string \
        <https://canvas.instructure.com/doc/api/users.html#method.users.get_custom_color>`_

        :param asset_string: The asset to retrieve the color from.
        :type asset_string: str
        :rtype: dict
        """
        response = self._requester.request(
            'GET',
            'users/%s/colors/%s' % (self.id, asset_string)
        )
        return response.json()

    def get_colors(self):
        """
        Return all custom colors that have been saved by this user.

        :calls: `GET /api/v1/users/:id/colors \
        <https://canvas.instructure.com/doc/api/users.html#method.users.get_custom_colors>`_

        :rtype: dict
        """
        response = self._requester.request(
            'GET',
            'users/%s/colors' % (self.id)
        )
        return response.json()

    def update_color(self, asset_string, hexcode):
        """
        Update a custom color for this user for a given context.

        This allows colors for the calendar and elsewhere to be customized on a user basis.

        The `asset_string` parameter should be in the format 'context_id', for example 'course_42'.
        The `hexcode` parameter need not include the '#'.

        :calls: `PUT /api/v1/users/:id/colors/:asset_string \
        <https://canvas.instructure.com/doc/api/users.html#method.users.set_custom_color>`_

        :param asset_string: The asset to modify the color for.
        :type asset_string: str
        :param hexcode: The hexcode of the color to use.
        :type hexcode: str
        :rtype: dict
        """
        response = self._requester.request(
            'PUT',
            'users/%s/colors/%s' % (self.id, asset_string),
            hexcode=hexcode
        )
        return response.json()

    def edit(self, **kwargs):
        """
        Modify this user's information.

        :calls: `PUT /api/v1/users/:id \
        <https://canvas.instructure.com/doc/api/users.html#method.users.update>`_

        :rtype: :class:`canvasapi.user.User`
        """
        response = self._requester.request(
            'PUT',
            'users/%s' % (self.id),
            **combine_kwargs(**kwargs)
        )
        super(User, self).set_attributes(response.json())
        return self

    def merge_into(self, destination_user):
        """
        Merge this user into another user.

        :calls: `PUT /api/v1/users/:id/merge_into/:destination_user_id \
        <https://canvas.instructure.com/doc/api/users.html#method.users.merge_into>`_

        :param destination_user: The user to merge into.
        :type destination_user: :class:`canvasapi.user.User`
        :rtype: :class:`canvasapi.user.User`
        """
        dest_user_id = obj_or_id(destination_user, 'destination_user', (User, ))

        response = self._requester.request(
            'PUT',
            'users/%s/merge_into/%s' % (self.id, dest_user_id),
        )
        super(User, self).set_attributes(response.json())
        return self

    def get_avatars(self):
        """
        Retrieve the possible user avatar options that can be set with the user update endpoint.

        :calls: `GET /api/v1/users/:user_id/avatars \
        <https://canvas.instructure.com/doc/api/users.html#method.profile.profile_pics>`_

        :rtype: :class:`canvasapi.paginated_list.PaginatedList` of
            :class:`canvasapi.avatar.Avatar`
        """
        from canvasapi.avatar import Avatar

        return PaginatedList(
            Avatar,
            self._requester,
            'GET',
            'users/%s/avatars' % (self.id)
        )

    def get_assignments(self, course_id, **kwargs):
        """
        Return the list of assignments for this user if the current
        user (the API key owner) has rights to view. See List assignments for valid arguments.

        :calls: `GET /api/v1/users/:user_id/courses/:course_id/assignments \
        <https://canvas.instructure.com/doc/api/assignments.html#method.assignments_api.user_index>`_

        :rtype: :class:`canvasapi.paginated_list.PaginatedList` of
            :class:`canvasapi.assignment.Assignment`
        """
        from canvasapi.assignment import Assignment

        return PaginatedList(
            Assignment,
            self._requester,
            'GET',
            'users/%s/courses/%s/assignments' % (self.id, course_id),
            **combine_kwargs(**kwargs)
        )

    def get_enrollments(self, **kwargs):
        """
        List all of the enrollments for this user.

        :calls: `GET /api/v1/users/:user_id/enrollments \
        <https://canvas.instructure.com/doc/api/enrollments.html#method.enrollments_api.index>`_

        :rtype: :class:`canvasapi.paginated_list.PaginatedList` of
            :class:`canvasapi.enrollment.Enrollment`
        """
        from canvasapi.enrollment import Enrollment

        return PaginatedList(
            Enrollment,
            self._requester,
            'GET',
            'users/%s/enrollments' % (self.id),
            **combine_kwargs(**kwargs)
        )

    def upload(self, file, **kwargs):
        """
        Upload a file for a user.

        NOTE: You *must* have authenticated with this user's API key to
        upload on their behalf no matter what permissions the issuer of the
        request has.

        :calls: `POST /api/v1/users/:user_id/files \
        <https://canvas.instructure.com/doc/api/users.html#method.users.create_file>`_

        :param path: The path of the file to upload.
        :type path: str
        :param file: The file or path of the file to upload.
        :type file: file or str
        :returns: True if the file uploaded successfully, False otherwise, \
                    and the JSON response from the API.
        :rtype: tuple
        """
        return Uploader(
            self._requester,
            'users/%s/files' % (self.id),
            file,
            **kwargs
        ).start()

    def list_groups(self, **kwargs):
        """
        Return the list of active groups for the user.

        :calls: `GET /api/v1/users/self/groups \
        <https://canvas.instructure.com/doc/api/groups.html#method.groups.index>`_

        :rtype: :class:`canvasapi.paginated_list.PaginatedList` of :class:`canvasapi.group.Group`
        """
        from group import Group

        return PaginatedList(
            Group,
            self._requester,
            'GET',
            'users/self/groups',
            **combine_kwargs(**kwargs)
        )

    def list_calendar_events_for_user(self, **kwargs):
        """
        List calendar events that the current user can view or manage.

        :calls: `GET /api/v1/users/:user_id/calendar_events \
        <https://canvas.instructure.com/doc/api/calendar_events.html#method.calendar_events_api.user_index>`_

        :rtype: :class:`canvasapi.paginated_list.PaginatedList` of
            :class:`canvasapi.calendar_event.CalendarEvent`
        """
        return PaginatedList(
            CalendarEvent,
            self._requester,
            'GET',
            'users/%s/calendar_events' % (self.id),
            **combine_kwargs(**kwargs)
        )

    def list_bookmarks(self, **kwargs):
        """
        List bookmarks that the current user can view or manage.

        :calls: `GET /api/v1/users/self/bookmarks \
        <https://canvas.instructure.com/doc/api/bookmarks.html#method.bookmarks/bookmarks.index>`_

        :rtype: :class:`canvasapi.paginated_list.PaginatedList` of
            :class:`canvasapi.bookmark.Bookmark`
        """
        return PaginatedList(
            Bookmark,
            self._requester,
            'GET',
            'users/self/bookmarks'
        )

    def get_bookmark(self, bookmark_id):
        """
        Return single Bookmark by id

        :calls: `GET /api/v1/users/self/bookmarks/:id \
        <https://canvas.instructure.com/doc/api/bookmarks.html#method.bookmarks/bookmarks.show>`_

        :param bookmark_id: The ID of the bookmark.
        :type bookmark_id: `int`
        :rtype: :class:`canvasapi.bookmark.Bookmark`
        """
        from canvasapi.bookmark import Bookmark

        response = self._requester.request(
            'GET',
            'users/self/bookmarks/%s' % (bookmark_id)
        )
        return Bookmark(self._requester, response.json())

    def create_bookmark(self, name, url, **kwargs):
        """
        Create a new Bookmark.

        :calls: `POST /api/v1/users/self/bookmarks \
        <https://canvas.instructure.com/doc/api/bookmarks.html#method.bookmarks/bookmarks.create>`_

        :param name: The name of the bookmark.
        :type name: `str`
        :param url: The url of the bookmark.
        :type name: `str`
        :rtype: :class:`canvasapi.bookmarks.Bookmark`
        """
        from canvasapi.bookmark import Bookmark

        response = self._requester.request(
            'POST',
            'users/self/bookmarks',
            name=name,
            url=url,
            **combine_kwargs(**kwargs)
        )

        vars(response.request)

        return Bookmark(self._requester, response.json())

    def list_files(self, **kwargs):
        """
        Returns the paginated list of files for the user.

        :calls: `GET api/v1/courses/:user_id/files \
            <https://canvas.instructure.com/doc/api/files.html#method.files.api_index>`_

        :rtype :class:`canvasapi.paginated_list.PaginatedList` of
            :class:`canvasapi.file.File`
        """
        from canvasapi.file import File

        return PaginatedList(
            File,
            self._requester,
            'GET',
            'users/%s/files' % (self.id),
            **combine_kwargs(**kwargs)
        )

    def get_folder(self, folder_id):
        """
        Returns the details for a user's folder

        :calls: `GET /api/v1/users/:user_id/folders/:id \
        <https://canvas.instructure.com/doc/api/files.html#method.folders.show>`_

        :param folder_id: The ID of the folder to retrieve.
        :type folder_id: int
        :rtype: :class:`canvasapi.folder.Folder`
        """
        response = self._requester.request(
            'GET',
            'users/%s/folders/%s' % (self.id, folder_id)
        )
        return Folder(self._requester, response.json())

    def list_folders(self):
        """
        Returns the paginated list of all folders for the given user. This will be returned as a
        flat list containing all subfolders as well.

        :calls: `GET /api/v1/users/:user_id/folders \
        <https://canvas.instructure.com/doc/api/files.html#method.folders.list_all_folders>`_

        :rtype :class:`canvasapi.paginated_list.PaginatedList` of
            :class:`canvasapi.folder.Folder`
        """
        return PaginatedList(
            Folder,
            self._requester,
            'GET',
            'users/%s/folders' % (self.id)
        )

    def create_folder(self, name, **kwargs):
        """
        Creates a folder in this user.

        :calls: `POST /api/v1/users/:user_id/folders \
        <https://canvas.instructure.com/doc/api/files.html#method.folders.create>`_

        :param name: The name of the folder.
        :type name: str
        :rtype :class:`canvasapi.folder.Folder`
        """
        response = self._requester.request(
            'POST',
            'users/%s/folders' % self.id,
            name=name,
            **combine_kwargs(**kwargs)
        )
        return Folder(self._requester, response.json())

    def list_user_logins(self, **kwargs):
        """
        Given a user ID, return that user's logins for the given account.

        :calls: `GET /api/v1/users/:user_id/logins \
        <https://canvas.instructure.com/doc/api/logins.html#method.pseudonyms.index>`_

        :rtype: :class:`canvasapi.paginated_list.PaginatedList` of
            :class:`canvasapi.login.Login`
        """
        from canvasapi.login import Login

        return PaginatedList(
            Login,
            self._requester,
            'GET',
            'users/%s/logins' % (self.id),
            **combine_kwargs(**kwargs)
        )

<<<<<<< HEAD
    def list_observees(self, **kwargs):
        """
        List the users that the given user is observing

        :calls:  `GET /api/v1/users/:user_id/observees \
        <https://canvas.instructure.com/doc/api/user_observees.html#method.user_observees.index>`_

        :rtype: :class:`canvasapi.paginated_list.PaginatedList` of
            :class:`canvasapi.user.User`
        """

        return PaginatedList(
            User,
            self._requester,
            'GET',
            'users/%s/observees' % (self.id),
            **combine_kwargs(**kwargs)
        )

    def add_observee_with_credentials(self, **kwargs):
        """
        Register the given user to observe another user, given the observee's credentials.

        :calls: `POST /api/v1/users/:user_id/observees \
        <https://canvas.instructure.com/doc/api/user_observees.html#method.user_observees.create>`_

        :rtype: :class:`canvasapi.user.User`
        """

        response = self._requester.request(
            'POST',
            'users/%s/observees' % (self.id),
            **combine_kwargs(**kwargs)
        )
        return User(self._requester, response.json())

    def show_observee(self, observee_id):
        """
        Gets information about an observed user.

        :calls: `GET /api/v1/users/:user_id/observees/:observee_id \
        <https://canvas.instructure.com/doc/api/user_observees.html#method.user_observees.show>`_

        :param unique_id: The login id for the user to observe.
        :type observee: `dict`
        :rtype: :class: `canvasapi.user.User`
        """

        response = self._requester.request(
            'GET',
            'users/%s/observees/%s' % (self.id, observee_id)
        )
        return User(self._requester, response.json())

    def add_observee(self, observee_id):
        """
        Registers a user as being observed by the given user.

        :calls: `PUT /api/v1/users/:user_id/observees/:observee_id \
        <https://canvas.instructure.com/doc/api/user_observees.html#method.user_observees.update>`_

        :param unique_id: The login id for the user to observe.
        :type observee: `dict`
        :rtype: :class: `canvasapi.user.User`
        """

        response = self._requester.request(
            'PUT',
            'users/%s/observees/%s' % (self.id, observee_id)
        )
        return User(self._requester, response.json())

    def remove_observee(self, observee_id):
        """
        Unregisters a user as being observed by the given user.

        :calls: `DELETE /api/v1/users/:user_id/observees/:observee_id \
        <https://canvas.instructure.com/doc/api/user_observees.html#method.user_observees.destroy>`_

        :param unique_id: The login id for the user to observe.
        :type observee: `dict`
        :rtype: :class: `canvasapi.user.User`
        """

        response = self._requester.request(
            'DELETE',
            'users/%s/observees/%s' % (self.id, observee_id)
        )
        return User(self._requester, response.json())
=======

class UserDisplay(CanvasObject):

    def __str__(self):
        return str(self.display_name)
>>>>>>> 398e05da
<|MERGE_RESOLUTION|>--- conflicted
+++ resolved
@@ -479,7 +479,6 @@
             **combine_kwargs(**kwargs)
         )
 
-<<<<<<< HEAD
     def list_observees(self, **kwargs):
         """
         List the users that the given user is observing
@@ -569,10 +568,9 @@
             'users/%s/observees/%s' % (self.id, observee_id)
         )
         return User(self._requester, response.json())
-=======
+
 
 class UserDisplay(CanvasObject):
 
     def __str__(self):
-        return str(self.display_name)
->>>>>>> 398e05da
+        return str(self.display_name)