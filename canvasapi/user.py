--- conflicted
+++ resolved
@@ -386,13 +386,6 @@
 
         return Bookmark(self._requester, response.json())
 
-<<<<<<< HEAD
-
-class UserDisplay(CanvasObject):
-
-    def __str__(self):
-        return str(self.display_name)
-=======
     def list_files(self, **kwargs):
         """
         Returns the paginated list of files for the user.
@@ -485,4 +478,9 @@
             'users/%s/logins' % (self.id),
             **combine_kwargs(**kwargs)
         )
->>>>>>> 1bf051fc
+
+
+class UserDisplay(CanvasObject):
+
+    def __str__(self):
+        return str(self.display_name)