--- conflicted
+++ resolved
@@ -21,17 +21,10 @@
         elif hasattr(self, "group_id"):
             return self.group_id
         elif hasattr(self, "context_code"):
-<<<<<<< HEAD
             if self.context_code.startswith("course_"):
                 self.course_id = self.context_code.split("_")[1]
                 return self.course_id
             elif self.context_code.startswith("group_"):
-=======
-            if re.match("course", self.context_code):
-                self.course_id = self.context_code.split("_")[1]
-                return self.course_id
-            elif re.match("group", self.context_code):
->>>>>>> 7fd22a9c
                 self.group_id = self.context_code.split("_")[1]
                 return self.group_id
         else:
@@ -49,15 +42,9 @@
         elif hasattr(self, "group_id"):
             return "group"
         elif hasattr(self, "context_code"):
-<<<<<<< HEAD
             if self.context_code.startswith("course"):
                 return "course"
             elif self.context_code.startswith("group"):
-=======
-            if re.match("course", self.context_code):
-                return "course"
-            elif re.match("group", self.context_code):
->>>>>>> 7fd22a9c
                 return "group"
         else:
             raise ValueError("Discussion Topic does not have a course_id or group_id")
