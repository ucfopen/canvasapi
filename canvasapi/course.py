--- conflicted
+++ resolved
@@ -26,11 +26,8 @@
 from canvasapi.quiz import QuizExtension
 from canvasapi.rubric import Rubric, RubricAssociation
 from canvasapi.submission import GroupedSubmission, Submission
-<<<<<<< HEAD
 from canvasapi.tab import Tab
-=======
 from canvasapi.todo import Todo
->>>>>>> 44daf4aa
 from canvasapi.upload import Uploader
 from canvasapi.usage_rights import UsageRights
 from canvasapi.util import (
