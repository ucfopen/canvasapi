import warnings

from canvasapi.assignment import Assignment, AssignmentGroup
from canvasapi.blueprint import BlueprintSubscription
from canvasapi.canvas_object import CanvasObject
from canvasapi.collaboration import Collaboration
from canvasapi.course_epub_export import CourseEpubExport
from canvasapi.custom_gradebook_columns import CustomGradebookColumn
from canvasapi.discussion_topic import DiscussionTopic
<<<<<<< HEAD
from canvasapi.grade_change_log import GradeChangeLog
from canvasapi.grading_standard import GradingStandard
from canvasapi.grading_period import GradingPeriod
=======
>>>>>>> 2ac9979d
from canvasapi.exceptions import RequiredFieldMissing
from canvasapi.feature import Feature, FeatureFlag
from canvasapi.folder import Folder
from canvasapi.gradebook_history import (
    Day,
    Grader,
    SubmissionHistory,
    SubmissionVersion,
)
from canvasapi.grading_period import GradingPeriod
from canvasapi.grading_standard import GradingStandard
from canvasapi.license import License
from canvasapi.outcome_import import OutcomeImport
from canvasapi.page import Page
from canvasapi.paginated_list import PaginatedList
from canvasapi.progress import Progress
from canvasapi.quiz import QuizExtension
from canvasapi.rubric import Rubric, RubricAssociation
from canvasapi.submission import GroupedSubmission, Submission
from canvasapi.tab import Tab
from canvasapi.todo import Todo
from canvasapi.upload import FileOrPathLike, Uploader
from canvasapi.usage_rights import UsageRights
from canvasapi.util import (
    combine_kwargs,
    file_or_path,
    is_multivalued,
    normalize_bool,
    obj_or_id,
    obj_or_str,
)


class Course(CanvasObject):
    def __str__(self):
        return "{} {} ({})".format(self.course_code, self.name, self.id)

    def add_grading_standards(self, title, grading_scheme_entry, **kwargs):
        """
        Create a new grading standard for the course.

        :calls: `POST /api/v1/courses/:course_id/grading_standards \
        <https://canvas.instructure.com/doc/api/grading_standards.html#method.grading_standards_api.create>`_

        :param title: The title for the Grading Standard
        :type title: str
        :param grading_scheme: A list of dictionaries containing keys for "name" and "value"
        :type grading_scheme: list of dict
        :rtype: :class:`canvasapi.grading_standards.GradingStandard`
        """
        if not isinstance(grading_scheme_entry, list) or len(grading_scheme_entry) <= 0:
            raise ValueError("Param `grading_scheme_entry` must be a non-empty list.")

        for entry in grading_scheme_entry:
            if not isinstance(entry, dict):
                raise ValueError("grading_scheme_entry must consist of dictionaries.")
            if "name" not in entry or "value" not in entry:
                raise ValueError(
                    "Dictionaries with keys 'name' and 'value' are required."
                )
        kwargs["grading_scheme_entry"] = grading_scheme_entry

        response = self._requester.request(
            "POST",
            "courses/%s/grading_standards" % (self.id),
            title=title,
            _kwargs=combine_kwargs(**kwargs),
        )
        return GradingStandard(self._requester, response.json())

    def column_data_bulk_update(self, column_data, **kwargs):
        """
        Set the content of custom columns.

        :calls: `PUT /api/v1/courses/:course_id/custom_gradebook_column_data \
        <https://canvas.instructure.com/doc/api/custom_gradebook_columns.html#method.custom_gradebook_column_data_api.bulk_update>`_

        :param column_data: Content to put into the column
        :type column_data: list
        :rtype: :class:`canvasapi.progress.Progress`
        """

        kwargs["column_data"] = column_data

        response = self._requester.request(
            "PUT",
            "courses/{}/custom_gradebook_column_data".format(self.id),
            _kwargs=combine_kwargs(**kwargs),
        )

        return Progress(self._requester, response.json())

    def conclude(self, **kwargs):
        """
        Mark this course as concluded.

        :calls: `DELETE /api/v1/courses/:id \
        <https://canvas.instructure.com/doc/api/courses.html#method.courses.destroy>`_

        :returns: True if the course was concluded, False otherwise.
        :rtype: bool
        """
        kwargs["event"] = "conclude"

        response = self._requester.request(
            "DELETE",
            "courses/{}".format(self.id),
            _kwargs=combine_kwargs(**kwargs),
        )

        return response.json().get("conclude")

    def create_assignment(self, assignment, **kwargs):
        """
        Create a new assignment for this course.

        Note: The assignment is created in the active state.

        :calls: `POST /api/v1/courses/:course_id/assignments \
        <https://canvas.instructure.com/doc/api/assignments.html#method.assignments_api.create>`_

        :param assignment: The attributes of the assignment
        :type assignment: dict
        :rtype: :class:`canvasapi.assignment.Assignment`
        """
        from canvasapi.assignment import Assignment

        if isinstance(assignment, dict) and "name" in assignment:
            kwargs["assignment"] = assignment
        else:
            raise RequiredFieldMissing("Dictionary with key 'name' is required.")

        response = self._requester.request(
            "POST",
            "courses/{}/assignments".format(self.id),
            _kwargs=combine_kwargs(**kwargs),
        )

        return Assignment(self._requester, response.json())

    def create_assignment_group(self, **kwargs):
        """
        Create a new assignment group for this course.

        :calls: `POST /api/v1/courses/:course_id/assignment_groups \
        <https://canvas.instructure.com/doc/api/assignment_groups.html#method.assignment_groups_api.create>`_

        :rtype: :class:`canvasapi.assignment.AssignmentGroup`
        """
        from canvasapi.assignment import AssignmentGroup

        response = self._requester.request(
            "POST",
            "courses/{}/assignment_groups".format(self.id),
            _kwargs=combine_kwargs(**kwargs),
        )
        response_json = response.json()
        response_json.update({"course_id": self.id})

        return AssignmentGroup(self._requester, response_json)

    def create_assignment_overrides(self, assignment_overrides, **kwargs):
        """
        Create the specified overrides for each assignment.

        :calls: `POST /api/v1/courses/:course_id/assignments/overrides \
        <https://canvas.instructure.com/doc/api/assignments.html#method.assignment_overrides.batch_create>`_

        :param assignment_overrides: Attributes for the new assignment overrides.
        :type assignment_overrides: list

        :rtype: :class:`canvasapi.paginated_list.PaginatedList` of
            :class:`canvasapi.assignment.AssignmentOverride`
        """
        from canvasapi.assignment import AssignmentOverride

        kwargs["assignment_overrides"] = assignment_overrides

        return PaginatedList(
            AssignmentOverride,
            self._requester,
            "POST",
            "courses/{}/assignments/overrides".format(self.id),
            {"course_id": self.id},
            _kwargs=combine_kwargs(**kwargs),
        )

    def create_content_migration(self, migration_type, **kwargs):
        """
        Create a content migration.

        :calls: `POST /api/v1/courses/:course_id/content_migrations \
        <https://canvas.instructure.com/doc/api/content_migrations.html#method.content_migrations.create>`_

        :param migration_type: The migrator type to use in this migration
        :type migration_type: str or :class:`canvasapi.content_migration.Migrator`

        :rtype: :class:`canvasapi.content_migration.ContentMigration`
        """
        from canvasapi.content_migration import ContentMigration, Migrator

        if isinstance(migration_type, Migrator):
            kwargs["migration_type"] = migration_type.type
        elif isinstance(migration_type, str):
            kwargs["migration_type"] = migration_type
        else:
            raise TypeError("Parameter migration_type must be of type Migrator or str")

        response = self._requester.request(
            "POST",
            "courses/{}/content_migrations".format(self.id),
            _kwargs=combine_kwargs(**kwargs),
        )

        response_json = response.json()
        response_json.update({"course_id": self.id})

        return ContentMigration(self._requester, response_json)

    def create_course_section(self, **kwargs):
        """
        Create a new section for this course.

        :calls: `POST /api/v1/courses/:course_id/sections \
        <https://canvas.instructure.com/doc/api/sections.html#method.sections.create>`_

        :rtype: :class:`canvasapi.course.Section`
        """

        from canvasapi.section import Section

        response = self._requester.request(
            "POST",
            "courses/{}/sections".format(self.id),
            _kwargs=combine_kwargs(**kwargs),
        )

        return Section(self._requester, response.json())

    def create_custom_column(self, column, **kwargs):
        """
        Create a custom gradebook column.

        :calls: `POST /api/v1/courses/:course_id/custom_gradebook_columns \
        <https://canvas.instructure.com/doc/api/custom_gradebook_columns.html#method.custom_gradebook_columns_api.create>`_

        :param column: A dictionary representing the Custom Gradebook Column to create
        :type column: dict

        :rtype: :class:`canvasapi.custom_gradebook_columns.CustomGradebookColumn`
        """
        if isinstance(column, dict) and "title" in column:
            kwargs["column"] = column
        else:
            raise RequiredFieldMissing("Dictionary with key 'title' is required.")

        response = self._requester.request(
            "POST",
            "courses/{}/custom_gradebook_columns".format(self.id),
            _kwargs=combine_kwargs(**kwargs),
        )
        column_json = response.json()
        column_json.update({"course_id": self.id})

        return CustomGradebookColumn(self._requester, column_json)

    def create_discussion_topic(self, **kwargs):
        """
        Creates a new discussion topic for the course or group.

        :calls: `POST /api/v1/courses/:course_id/discussion_topics \
        <https://canvas.instructure.com/doc/api/discussion_topics.html#method.discussion_topics.create>`_

        :rtype: :class:`canvasapi.discussion_topic.DiscussionTopic`
        """
        response = self._requester.request(
            "POST",
            "courses/{}/discussion_topics".format(self.id),
            _kwargs=combine_kwargs(**kwargs),
        )

        response_json = response.json()
        response_json.update({"course_id": self.id})

        return DiscussionTopic(self._requester, response_json)

    def create_epub_export(self, **kwargs):
        """
        Create an ePub export for a course.

        :calls: `POST /api/v1/courses/:course_id/epub_exports/:id\
        <https://canvas.instructure.com/doc/api/e_pub_exports.html#method.epub_exports.create>`_

        :rtype: :class:`canvasapi.course_epub_export.CourseEpubExport`
        """
        response = self._requester.request(
            "POST",
            "courses/{}/epub_exports/".format(self.id),
            _kwargs=combine_kwargs(**kwargs),
        )

        return CourseEpubExport(self._requester, response.json())

    def create_external_feed(self, url, **kwargs):
        """
        Create a new external feed for the course.

        :calls: `POST /api/v1/courses/:course_id/external_feeds \
        <https://canvas.instructure.com/doc/api/announcement_external_feeds.html#method.external_feeds.create>`_

        :param url: The url of the external rss or atom feed
        :type url: str
        :rtype: :class:`canvasapi.external_feed.ExternalFeed`
        """
        from canvasapi.external_feed import ExternalFeed

        response = self._requester.request(
            "POST",
            "courses/{}/external_feeds".format(self.id),
            url=url,
            _kwargs=combine_kwargs(**kwargs),
        )
        return ExternalFeed(self._requester, response.json())

    def create_external_tool(self, **kwargs):
        """
        Create an external tool in the current course.

        :calls: `POST /api/v1/courses/:course_id/external_tools \
        <https://canvas.instructure.com/doc/api/external_tools.html#method.external_tools.create>`_

        :param name: The name of the tool
        :type name: str

        :rtype: :class:`canvasapi.external_tool.ExternalTool`
        """
        from canvasapi.external_tool import ExternalTool

        required_params = ("name", "privacy_level", "consumer_key", "shared_secret")
        if "client_id" not in kwargs and not all(x in kwargs for x in required_params):
            raise RequiredFieldMissing(
                "Must pass either `client_id` parameter or "
                "`name`, `privacy_level`, `consumer_key`, and `shared_secret` parameters."
            )

        response = self._requester.request(
            "POST",
            "courses/{}/external_tools".format(self.id),
            _kwargs=combine_kwargs(**kwargs),
        )
        response_json = response.json()
        response_json.update({"course_id": self.id})

        return ExternalTool(self._requester, response_json)

    def create_folder(self, name, **kwargs):
        """
        Creates a folder in this course.

        :calls: `POST /api/v1/courses/:course_id/folders \
        <https://canvas.instructure.com/doc/api/files.html#method.folders.create>`_

        :param name: The name of the folder.
        :type name: str
        :rtype: :class:`canvasapi.folder.Folder`
        """
        response = self._requester.request(
            "POST",
            "courses/{}/folders".format(self.id),
            name=name,
            _kwargs=combine_kwargs(**kwargs),
        )
        return Folder(self._requester, response.json())

    def create_group_category(self, name, **kwargs):
        """
        Create a group category.

        :calls: `POST /api/v1/courses/:course_id/group_categories \
        <https://canvas.instructure.com/doc/api/group_categories.html#method.group_categories.create>`_

        :param name: Name of the category.
        :type name: str
        :rtype: :class:`canvasapi.group.GroupCategory`
        """
        from canvasapi.group import GroupCategory

        response = self._requester.request(
            "POST",
            "courses/{}/group_categories".format(self.id),
            name=name,
            _kwargs=combine_kwargs(**kwargs),
        )
        return GroupCategory(self._requester, response.json())

    def create_late_policy(self, **kwargs):
        """
        Create a late policy. If the course already has a late policy, a bad_request
        is returned since there can only be one late policy per course.

        :calls: `POST /api/v1/courses/:id/late_policy \
        <https://canvas.instructure.com/doc/api/late_policy.html#method.late_policy.create>`_

        :rtype: :class:`canvasapi.course.LatePolicy`
        """

        response = self._requester.request(
            "POST",
            "courses/{}/late_policy".format(self.id),
            _kwargs=combine_kwargs(**kwargs),
        )
        late_policy_json = response.json()

        return LatePolicy(self._requester, late_policy_json["late_policy"])

    def create_module(self, module, **kwargs):
        """
        Create a new module.

        :calls: `POST /api/v1/courses/:course_id/modules \
        <https://canvas.instructure.com/doc/api/modules.html#method.context_modules_api.create>`_

        :param module: The attributes for the module.
        :type module: dict
        :returns: The created module.
        :rtype: :class:`canvasapi.module.Module`
        """
        from canvasapi.module import Module

        if isinstance(module, dict) and "name" in module:
            kwargs["module"] = module
        else:
            raise RequiredFieldMissing("Dictionary with key 'name' is required.")

        response = self._requester.request(
            "POST",
            "courses/{}/modules".format(self.id),
            _kwargs=combine_kwargs(**kwargs),
        )
        module_json = response.json()
        module_json.update({"course_id": self.id})

        return Module(self._requester, module_json)

    def create_page(self, wiki_page, **kwargs):
        """
        Create a new wiki page.

        :calls: `POST /api/v1/courses/:course_id/pages \
        <https://canvas.instructure.com/doc/api/pages.html#method.wiki_pages_api.create>`_

        :param wiki_page: The title for the page.
        :type wiki_page: dict
        :returns: The created page.
        :rtype: :class:`canvasapi.page.Page`
        """

        if isinstance(wiki_page, dict) and "title" in wiki_page:
            kwargs["wiki_page"] = wiki_page
        else:
            raise RequiredFieldMissing("Dictionary with key 'title' is required.")

        response = self._requester.request(
            "POST", "courses/{}/pages".format(self.id), _kwargs=combine_kwargs(**kwargs)
        )

        page_json = response.json()
        page_json.update({"course_id": self.id})

        return Page(self._requester, page_json)

    def create_quiz(self, quiz, **kwargs):
        """
        Create a new quiz in this course.

        :calls: `POST /api/v1/courses/:course_id/quizzes \
        <https://canvas.instructure.com/doc/api/quizzes.html#method.quizzes/quizzes_api.create>`_

        :param quiz: The attributes for the quiz.
        :type quiz: dict
        :rtype: :class:`canvasapi.quiz.Quiz`
        """
        from canvasapi.quiz import Quiz

        if isinstance(quiz, dict) and "title" in quiz:
            kwargs["quiz"] = quiz
        else:
            raise RequiredFieldMissing("Dictionary with key 'title' is required.")

        response = self._requester.request(
            "POST",
            "courses/{}/quizzes".format(self.id),
            _kwargs=combine_kwargs(**kwargs),
        )
        quiz_json = response.json()
        quiz_json.update({"course_id": self.id})

        return Quiz(self._requester, quiz_json)

    def create_rubric(self, **kwargs):
        """
        Create a new rubric.

        :calls: `POST /api/v1/courses/:course_id/rubrics \
        <https://canvas.instructure.com/doc/api/rubrics.html#method.rubrics.create>`_

        :returns: Returns a dictionary with rubric and rubric association.
        :rtype: `dict`
        """
        response = self._requester.request(
            "POST",
            "courses/{}/rubrics".format(self.id),
            _kwargs=combine_kwargs(**kwargs),
        )

        dictionary = response.json()

        rubric_dict = {}

        if "rubric" in dictionary:
            r_dict = dictionary["rubric"]
            rubric = Rubric(self._requester, r_dict)

            rubric_dict = {"rubric": rubric}

        if "rubric_association" in dictionary:
            ra_dict = dictionary["rubric_association"]
            rubric_association = RubricAssociation(self._requester, ra_dict)

            rubric_dict.update({"rubric_association": rubric_association})

        return rubric_dict

    def create_rubric_association(self, **kwargs):
        """
        Create a new RubricAssociation.

        :calls: `POST /api/v1/courses/:course_id/rubric_associations \
        <https://canvas.instructure.com/doc/api/rubrics.html#method.rubric_associations.create>`_

        :returns: Returns a RubricAssociation.
        :rtype: :class:`canvasapi.rubric.RubricAssociation`
        """
        from canvasapi.rubric import RubricAssociation

        response = self._requester.request(
            "POST",
            "courses/{}/rubric_associations".format(self.id),
            _kwargs=combine_kwargs(**kwargs),
        )

        quiz_json = response.json()
        quiz_json.update({"course_id": self.id})

        return RubricAssociation(self._requester, quiz_json)

    def delete(self, **kwargs):
        """
        Permanently delete this course.

        :calls: `DELETE /api/v1/courses/:id \
        <https://canvas.instructure.com/doc/api/courses.html#method.courses.destroy>`_

        :returns: True if the course was deleted, False otherwise.
        :rtype: bool
        """
        kwargs["event"] = "delete"

        response = self._requester.request(
            "DELETE",
            "courses/{}".format(self.id),
            _kwargs=combine_kwargs(**kwargs),
        )
        return response.json().get("delete")

    def delete_external_feed(self, feed, **kwargs):
        """
        Deletes the external feed.

        :calls: `DELETE /api/v1/courses/:course_id/external_feeds/:external_feed_id \
        <https://canvas.instructure.com/doc/api/announcement_external_feeds.html#method.external_feeds.destroy>`_

        :param feed: The object or ID of the feed to be deleted.
        :type feed: :class:`canvasapi.external_feed.ExternalFeed` or int

        :rtype: :class:`canvasapi.external_feed.ExternalFeed`
        """
        from canvasapi.external_feed import ExternalFeed

        feed_id = obj_or_id(feed, "feed", (ExternalFeed,))

        response = self._requester.request(
            "DELETE",
            "courses/{}/external_feeds/{}".format(self.id, feed_id),
            _kwargs=combine_kwargs(**kwargs),
        )
        return ExternalFeed(self._requester, response.json())

    def edit_front_page(self, **kwargs):
        """
        Update the title or contents of the front page.

        :calls: `PUT /api/v1/courses/:course_id/front_page \
        <https://canvas.instructure.com/doc/api/pages.html#method.wiki_pages_api.update_front_page>`_

        :rtype: :class:`canvasapi.course.Course`
        """
        response = self._requester.request(
            "PUT",
            "courses/{}/front_page".format(self.id),
            _kwargs=combine_kwargs(**kwargs),
        )
        page_json = response.json()
        page_json.update({"course_id": self.id})

        return Page(self._requester, page_json)

    def edit_late_policy(self, **kwargs):
        """
        Patch a late policy. No body is returned upon success.

        :calls: `PATCH /api/v1/courses/:id/late_policy \
        <https://canvas.instructure.com/doc/api/late_policy.html#method.late_policy.update>`_

        :returns: True if Late Policy was updated successfully. False otherwise.
        :rtype: bool
        """

        response = self._requester.request(
            "PATCH",
            "courses/{}/late_policy".format(self.id),
            _kwargs=combine_kwargs(**kwargs),
        )

        return response.status_code == 204

    def enroll_user(self, user, enrollment_type=None, **kwargs):
        """
        Create a new user enrollment for a course or a section.

        :calls: `POST /api/v1/courses/:course_id/enrollments \
        <https://canvas.instructure.com/doc/api/enrollments.html#method.enrollments_api.create>`_

        :param user: The object or ID of the user to enroll in this course.
        :type user: :class:`canvasapi.user.User` or int
        :param enrollment_type: The type of enrollment.
        :type enrollment_type: str, optional
        :rtype: :class:`canvasapi.enrollment.Enrollment`
        """
        from canvasapi.enrollment import Enrollment
        from canvasapi.user import User

        kwargs["enrollment[user_id]"] = obj_or_id(user, "user", (User,))

        if enrollment_type:
            warnings.warn(
                (
                    "The `enrollment_type` argument is deprecated and will be "
                    "removed in a future version.\n"
                    "Use `enrollment[type]` as a keyword argument instead. "
                    "e.g. `enroll_user(enrollment={'type': 'StudentEnrollment'})`"
                ),
                DeprecationWarning,
            )
            kwargs["enrollment[type]"] = enrollment_type

        response = self._requester.request(
            "POST",
            "courses/{}/enrollments".format(self.id),
            _kwargs=combine_kwargs(**kwargs),
        )

        return Enrollment(self._requester, response.json())

    def export_content(self, export_type, **kwargs):
        """
        Begin a content export job for a course.

        :calls: `POST /api/v1/courses/:course_id/content_exports\
        <https://canvas.instructure.com/doc/api/content_exports.html#method.content_exports_api.create>`_

        :param export_type: The type of content to export.
        :type export_type: str

        :rtype: :class:`canvasapi.content_export.ContentExport`
        """
        from canvasapi.content_export import ContentExport

        kwargs["export_type"] = export_type

        response = self._requester.request(
            "POST",
            "courses/{}/content_exports".format(self.id),
            _kwargs=combine_kwargs(**kwargs),
        )
        return ContentExport(self._requester, response.json())

    def get_all_outcome_links_in_context(self, **kwargs):
        """
        Get all outcome links for context - BETA

        :calls: `GET /api/v1/courses/:course_id/outcome_group_links \
        <https://canvas.instructure.com/doc/api/outcome_groups.html#method.outcome_groups_api.link_index>`_

        :returns: Paginated List of OutcomesLinks in the context.
        :rtype: :class:`canvasapi.paginated_list.PaginatedList` of
            :class:`canvasapi.outcome.OutcomeLink`
        """
        from canvasapi.outcome import OutcomeLink

        return PaginatedList(
            OutcomeLink,
            self._requester,
            "GET",
            "courses/{}/outcome_group_links".format(self.id),
            _kwargs=combine_kwargs(**kwargs),
        )

    def get_assignment(self, assignment, **kwargs):
        """
        Return the assignment with the given ID.

        :calls: `GET /api/v1/courses/:course_id/assignments/:id \
        <https://canvas.instructure.com/doc/api/assignments.html#method.assignments_api.show>`_

        :param assignment: The object or ID of the assignment to retrieve.
        :type assignment: :class:`canvasapi.assignment.Assignment` or int

        :rtype: :class:`canvasapi.assignment.Assignment`
        """
        from canvasapi.assignment import Assignment

        assignment_id = obj_or_id(assignment, "assignment", (Assignment,))

        response = self._requester.request(
            "GET",
            "courses/{}/assignments/{}".format(self.id, assignment_id),
            _kwargs=combine_kwargs(**kwargs),
        )
        return Assignment(self._requester, response.json())

    def get_assignment_group(self, assignment_group, **kwargs):
        """
        Retrieve specified assignment group for the specified course.

        :calls: `GET /api/v1/courses/:course_id/assignment_groups/:assignment_group_id \
        <https://canvas.instructure.com/doc/api/assignment_groups.html#method.assignment_groups_api.show>`_

        :param assignment_group: object or ID of assignment group.
        :type assignment_group: :class:`canvasapi.assignment.AssignmentGroup` or int

        :rtype: :class:`canvasapi.assignment.AssignmentGroup`
        """
        from canvasapi.assignment import AssignmentGroup

        assignment_group_id = obj_or_id(
            assignment_group, "assignment_group", (AssignmentGroup,)
        )

        response = self._requester.request(
            "GET",
            "courses/{}/assignment_groups/{}".format(self.id, assignment_group_id),
            _kwargs=combine_kwargs(**kwargs),
        )
        response_json = response.json()
        response_json.update({"course_id": self.id})

        return AssignmentGroup(self._requester, response_json)

    def get_assignment_groups(self, **kwargs):
        """
        List assignment groups for the specified course.

        :calls: `GET /api/v1/courses/:course_id/assignment_groups \
        <https://canvas.instructure.com/doc/api/assignment_groups.html#method.assignment_groups.index>`_

        :rtype: :class:`canvasapi.paginated_list.PaginatedList` of
            :class:`canvasapi.assignment.AssignmentGroup`
        """
        from canvasapi.assignment import AssignmentGroup

        return PaginatedList(
            AssignmentGroup,
            self._requester,
            "GET",
            "courses/{}/assignment_groups".format(self.id),
            {"course_id": self.id},
            _kwargs=combine_kwargs(**kwargs),
        )

    def get_assignment_overrides(self, assignment_overrides, **kwargs):
        """
        List the specified overrides in this course, providing they target
            sections/groups/students visible to the current user.

        :calls: `GET /api/v1/courses/:course_id/assignments/overrides \
        <https://canvas.instructure.com/doc/api/assignments.html#method.assignment_overrides.batch_retrieve>`_

        :rtype: :class:`canvasapi.paginated_list.PaginatedList` of
            :class:`canvasapi.assignment.AssignmentOverride`
        """
        from canvasapi.assignment import AssignmentOverride

        kwargs["assignment_overrides"] = assignment_overrides

        return PaginatedList(
            AssignmentOverride,
            self._requester,
            "GET",
            "courses/{}/assignments/overrides".format(self.id),
            {"course_id": self.id},
            _kwargs=combine_kwargs(**kwargs),
        )

    def get_assignments(self, **kwargs):
        """
        List all of the assignments in this course.

        :calls: `GET /api/v1/courses/:course_id/assignments \
        <https://canvas.instructure.com/doc/api/assignments.html#method.assignments_api.index>`_

        :rtype: :class:`canvasapi.paginated_list.PaginatedList` of
            :class:`canvasapi.assignment.Assignment`
        """
        from canvasapi.assignment import Assignment

        return PaginatedList(
            Assignment,
            self._requester,
            "GET",
            "courses/{}/assignments".format(self.id),
            _kwargs=combine_kwargs(**kwargs),
        )

    def get_assignments_for_group(self, assignment_group, **kwargs):
        """
        Returns a paginated list of assignments for the given assignment group

        :calls: `GET /api/v1/courses/:course_id/assignment_groups/:assignment_group_id/assignments\
        <https://canvas.instructure.com/doc/api/assignments.html#method.assignments_api.index>`_

        :param assignment_group: The object or id of the assignment group
        :type assignment_group: :class: `canvasapi.assignment.AssignmentGroup` or int

        :rtype: :class:`canvasapi.paginated_list.PaginatedList` of
            :class:`canvasapi.assignment.Assignment`
        """

        assignment_group_id = obj_or_id(
            assignment_group, "assignment_group", (AssignmentGroup,)
        )

        return PaginatedList(
            Assignment,
            self._requester,
            "GET",
            "courses/{}/assignment_groups/{}/assignments".format(
                self.id, assignment_group_id
            ),
            _kwargs=combine_kwargs(**kwargs),
        )

    def get_blueprint(self, template="default", **kwargs):
        """
        Return the blueprint of a given ID.

        :calls: `GET /api/v1/courses/:course_id/blueprint_templates/:template_id \
        <https://canvas.instructure.com/doc/api/blueprint_courses.html#method.master_courses/master_templates.show>`_

        :param template: The object or ID of the blueprint template to get.
        :type template: int or :class:`canvasapi.blueprint.BlueprintTemplate`

        :rtype: :class:`canvasapi.blueprint.BlueprintTemplate`
        """
        from canvasapi.blueprint import BlueprintTemplate

        if template == "default":
            template_id = template
        else:
            template_id = obj_or_id(template, "template", (BlueprintTemplate,))

        response = self._requester.request(
            "GET",
            "courses/{}/blueprint_templates/{}".format(self.id, template_id),
            _kwargs=combine_kwargs(**kwargs),
        )
        return BlueprintTemplate(self._requester, response.json())

    def get_collaborations(self, **kwargs):
        """
        Return a list of collaborations for a given course ID.

        :calls: `GET /api/v1/courses/:course_id/collaborations \
        <https://canvas.instructure.com/doc/api/collaborations.html#method.collaborations.api_index>`_

        :rtype: :class:`canvasapi.collaboration.Collaboration`
        """
        return PaginatedList(
            Collaboration,
            self._requester,
            "GET",
            "courses/{}/collaborations".format(self.id),
            _root="collaborations",
            kwargs=combine_kwargs(**kwargs),
        )

    def get_content_export(self, content_export, **kwargs):
        """
        Return information about a single content export.

        :calls: `GET /api/v1/courses/:course_id/content_exports/:id\
        <https://canvas.instructure.com/doc/api/content_exports.html#method.content_exports_api.show>`_

        :param content_export: The object or ID of the content export to show.
        :type content_export: int or :class:`canvasapi.content_export.ContentExport`

        :rtype: :class:`canvasapi.content_export.ContentExport`
        """
        from canvasapi.content_export import ContentExport

        export_id = obj_or_id(content_export, "content_export", (ContentExport,))

        response = self._requester.request(
            "GET",
            "courses/{}/content_exports/{}".format(self.id, export_id),
            _kwargs=combine_kwargs(**kwargs),
        )

        return ContentExport(self._requester, response.json())

    def get_content_exports(self, **kwargs):
        """
        Return a paginated list of the past and pending content export jobs for a course.

        :calls: `GET /api/v1/courses/:course_id/content_exports\
        <https://canvas.instructure.com/doc/api/content_exports.html#method.content_exports_api.index>`_

        :rtype: :class:`canvasapi.paginated_list.PaginatedList` of
            :class:`canvasapi.content_export.ContentExport`
        """
        from canvasapi.content_export import ContentExport

        return PaginatedList(
            ContentExport,
            self._requester,
            "GET",
            "courses/{}/content_exports".format(self.id),
            kwargs=combine_kwargs(**kwargs),
        )

    def get_content_migration(self, content_migration, **kwargs):
        """
        Retrive a content migration by its ID

        :calls: `GET /api/v1/courses/:course_id/content_migrations/:id \
        <https://canvas.instructure.com/doc/api/content_migrations.html#method.content_migrations.show>`_

        :param content_migration: The object or ID of the content migration to retrieve.
        :type content_migration: int, str or :class:`canvasapi.content_migration.ContentMigration`

        :rtype: :class:`canvasapi.content_migration.ContentMigration`
        """
        from canvasapi.content_migration import ContentMigration

        migration_id = obj_or_id(
            content_migration, "content_migration", (ContentMigration,)
        )

        response = self._requester.request(
            "GET",
            "courses/{}/content_migrations/{}".format(self.id, migration_id),
            _kwargs=combine_kwargs(**kwargs),
        )

        response_json = response.json()
        response_json.update({"course_id": self.id})

        return ContentMigration(self._requester, response_json)

    def get_content_migrations(self, **kwargs):
        """
        List content migrations that the current account can view or manage.

        :calls: `GET /api/v1/courses/:course_id/content_migrations/ \
        <https://canvas.instructure.com/doc/api/content_migrations.html#method.content_migrations.index>`_

        :rtype: :class:`canvasapi.paginated_list.PaginatedList` of
            :class:`canvasapi.content_migration.ContentMigration`
        """
        from canvasapi.content_migration import ContentMigration

        return PaginatedList(
            ContentMigration,
            self._requester,
            "GET",
            "courses/{}/content_migrations".format(self.id),
            {"course_id": self.id},
            _kwargs=combine_kwargs(**kwargs),
        )

    def get_course_level_assignment_data(self, **kwargs):
        """
        Return a list of assignments for the course sorted by due date

        :calls: `GET /api/v1/courses/:course_id/analytics/assignments \
        <https://canvas.instructure.com/doc/api/analytics.html#method.analytics_api.course_assignments>`_

        :rtype: dict
        """

        response = self._requester.request(
            "GET",
            "courses/{}/analytics/assignments".format(self.id),
            _kwargs=combine_kwargs(**kwargs),
        )

        return response.json()

    def get_course_level_participation_data(self, **kwargs):
        """
        Return page view hits and participation numbers grouped by day through the course's history

        :calls: `GET /api/v1/courses/:course_id/analytics/activity \
        <https://canvas.instructure.com/doc/api/analytics.html#method.analytics_api.course_participation>`_

        :rtype: dict
        """

        response = self._requester.request(
            "GET",
            "courses/{}/analytics/activity".format(self.id),
            _kwargs=combine_kwargs(**kwargs),
        )

        return response.json()

    def get_course_level_student_summary_data(self, **kwargs):
        """
        Return a summary of per-user access information for all students in a course

        :calls: `GET /api/v1/courses/:course_id/analytics/student_summaries \
        <https://canvas.instructure.com/doc/api/analytics.html#method.analytics_api.course_student_summaries>`_

        :rtype: dict
        """

        response = self._requester.request(
            "GET",
            "courses/{}/analytics/student_summaries".format(self.id),
            _kwargs=combine_kwargs(**kwargs),
        )

        return response.json()

    def get_custom_columns(self, **kwargs):
        """
        List of all the custom gradebook columns for a course.

        :calls: `GET /api/v1/courses/:course_id/custom_gradebook_columns \
        <https://canvas.instructure.com/doc/api/custom_gradebook_columns.html#method.custom_gradebook_columns_api.index>`_

        :rtype: :class:`canvasapi.paginated_list.PaginatedList` of
            :class:`canvasapi.custom_gradebook_columns.CustomGradebookColumn`
        """
        return PaginatedList(
            CustomGradebookColumn,
            self._requester,
            "GET",
            "courses/{}/custom_gradebook_columns".format(self.id),
            {"course_id": self.id},
            _kwargs=combine_kwargs(**kwargs),
        )

    def get_discussion_topic(self, topic, **kwargs):
        """
        Return data on an individual discussion topic.

        :calls: `GET /api/v1/courses/:course_id/discussion_topics/:topic_id \
        <https://canvas.instructure.com/doc/api/discussion_topics.html#method.discussion_topics_api.show>`_

        :param topic: The object or ID of the discussion topic.
        :type topic: :class:`canvasapi.discussion_topic.DiscussionTopic` or int

        :rtype: :class:`canvasapi.discussion_topic.DiscussionTopic`
        """
        topic_id = obj_or_id(topic, "topic", (DiscussionTopic,))

        response = self._requester.request(
            "GET",
            "courses/{}/discussion_topics/{}".format(self.id, topic_id),
            _kwargs=combine_kwargs(**kwargs),
        )

        response_json = response.json()
        response_json.update({"course_id": self.id})

        return DiscussionTopic(self._requester, response_json)

    def get_discussion_topics(self, **kwargs):
        """
        Returns the paginated list of discussion topics for this course or group.

        :calls: `GET /api/v1/courses/:course_id/discussion_topics \
        <https://canvas.instructure.com/doc/api/discussion_topics.html#method.discussion_topics.index>`_

        :rtype: :class:`canvasapi.paginated_list.PaginatedList` of
            :class:`canvasapi.discussion_topic.DiscussionTopic`
        """
        return PaginatedList(
            DiscussionTopic,
            self._requester,
            "GET",
            "courses/{}/discussion_topics".format(self.id),
            {"course_id": self.id},
            _kwargs=combine_kwargs(**kwargs),
        )

    def get_enabled_features(self, **kwargs):
        """
        Lists all enabled features in a course.

        :calls: `GET /api/v1/courses/:course_id/features/enabled \
        <https://canvas.instructure.com/doc/api/feature_flags.html#method.feature_flags.enabled_features>`_

        :rtype: :class:`canvasapi.paginated_list.PaginatedList` of
            :class:`canvasapi.feature.Feature`
        """
        return PaginatedList(
            Feature,
            self._requester,
            "GET",
            "courses/{}/features/enabled".format(self.id),
            {"course_id": self.id},
            _kwargs=combine_kwargs(**kwargs),
        )

    def get_enrollments(self, **kwargs):
        """
        List all of the enrollments in this course.

        :calls: `GET /api/v1/courses/:course_id/enrollments \
        <https://canvas.instructure.com/doc/api/enrollments.html#method.enrollments_api.index>`_

        :rtype: :class:`canvasapi.paginated_list.PaginatedList` of
            :class:`canvasapi.enrollment.Enrollment`
        """
        from canvasapi.enrollment import Enrollment

        return PaginatedList(
            Enrollment,
            self._requester,
            "GET",
            "courses/{}/enrollments".format(self.id),
            _kwargs=combine_kwargs(**kwargs),
        )

    def get_epub_export(self, epub, **kwargs):
        """
        Get information about a single epub export.

        :calls: `GET /api/v1/courses/:course_id/epub_exports/:id\
        <https://canvas.instructure.com/doc/api/e_pub_exports.html#method.epub_exports.show>`_

        :param epub: Object or ID of ePub Export
        :type epub: int or :class:`canvasapi.course_epub_export.CourseEpubExport`

        :rtype: :class:`canvasapi.course_epub_export.CourseEpubExport`
        """

        epub_id = obj_or_id(epub, "epub", (CourseEpubExport,))

        response = self._requester.request(
            "GET",
            "courses/{}/epub_exports/{}".format(self.id, epub_id),
            _kwargs=combine_kwargs(**kwargs),
        )

        return CourseEpubExport(self._requester, response.json())

    def get_external_feeds(self, **kwargs):
        """
        Returns the list of External Feeds this course.

        :calls: `GET /api/v1/courses/:course_id/external_feeds \
        <https://canvas.instructure.com/doc/api/announcement_external_feeds.html#method.external_feeds.index>`_

        :rtype: :class:`canvasapi.paginated_list.PaginatedList` of
            :class:`canvasapi.external_feed.ExternalFeed`
        """
        from canvasapi.external_feed import ExternalFeed

        return PaginatedList(
            ExternalFeed,
            self._requester,
            "GET",
            "courses/{}/external_feeds".format(self.id),
            _kwargs=combine_kwargs(**kwargs),
        )

    def get_external_tool(self, tool, **kwargs):
        """
        :calls: `GET /api/v1/courses/:course_id/external_tools/:external_tool_id \
        <https://canvas.instructure.com/doc/api/external_tools.html#method.external_tools.show>`_

        :param tool: The object or ID of the tool to retrieve.
        :type tool: :class:`canvasapi.external_tool.ExternalTool` or int

        :rtype: :class:`canvasapi.external_tool.ExternalTool`
        """
        from canvasapi.external_tool import ExternalTool

        tool_id = obj_or_id(tool, "tool", (ExternalTool,))

        response = self._requester.request(
            "GET",
            "courses/{}/external_tools/{}".format(self.id, tool_id),
            _kwargs=combine_kwargs(**kwargs),
        )
        tool_json = response.json()
        tool_json.update({"course_id": self.id})

        return ExternalTool(self._requester, tool_json)

    def get_external_tools(self, **kwargs):
        """
        :calls: `GET /api/v1/courses/:course_id/external_tools \
        <https://canvas.instructure.com/doc/api/external_tools.html#method.external_tools.index>`_

        :rtype: :class:`canvasapi.paginated_list.PaginatedList` of
            :class:`canvasapi.external_tool.ExternalTool`
        """
        from canvasapi.external_tool import ExternalTool

        return PaginatedList(
            ExternalTool,
            self._requester,
            "GET",
            "courses/{}/external_tools".format(self.id),
            {"course_id": self.id},
            _kwargs=combine_kwargs(**kwargs),
        )

    def get_feature_flag(self, feature, **kwargs):
        """
        Return the feature flag that applies to given course.

        :calls: `GET /api/v1/courses/:course_id/features/flags/:feature \
        <https://canvas.instructure.com/doc/api/feature_flags.html#method.feature_flags.show>`_

        :param feature: The feature object or name of the feature to retrieve.
        :type feature: :class:`canvasapi.feature.Feature` or str

        :rtype: :class:`canvasapi.feature.FeatureFlag`
        """
        feature_name = obj_or_str(feature, "name", (Feature,))

        response = self._requester.request(
            "GET",
            "courses/{}/features/flags/{}".format(self.id, feature_name),
            _kwargs=combine_kwargs(**kwargs),
        )
        return FeatureFlag(self._requester, response.json())

    def get_features(self, **kwargs):
        """
        Lists all features of a course.

        :calls: `GET /api/v1/courses/:course_id/features \
        <https://canvas.instructure.com/doc/api/feature_flags.html#method.feature_flags.index>`_

        :rtype: :class:`canvasapi.paginated_list.PaginatedList` of
            :class:`canvasapi.feature.Feature`
        """
        return PaginatedList(
            Feature,
            self._requester,
            "GET",
            "courses/{}/features".format(self.id),
            {"course_id": self.id},
            _kwargs=combine_kwargs(**kwargs),
        )

    def get_file(self, file, **kwargs):
        """
        Return the standard attachment json object for a file.

        :calls: `GET /api/v1/courses/:course_id/files/:id \
        <https://canvas.instructure.com/doc/api/files.html#method.files.api_show>`_

        :param file: The object or ID of the file to retrieve.
        :type file: :class:`canvasapi.file.File` or int

        :rtype: :class:`canvasapi.file.File`
        """
        from canvasapi.file import File

        file_id = obj_or_id(file, "file", (File,))

        response = self._requester.request(
            "GET",
            "courses/{}/files/{}".format(self.id, file_id),
            _kwargs=combine_kwargs(**kwargs),
        )
        return File(self._requester, response.json())

    def get_file_quota(self, **kwargs):
        """
        Returns the total and used storage quota for the course.

        :calls: `GET /api/v1/courses/:course_id/files/quota \
        <https://canvas.instructure.com/doc/api/files.html#method.files.api_quota>`_

        :rtype: dict
        """

        response = self._requester.request(
            "GET",
            "courses/{}/files/quota".format(self.id),
            _kwargs=combine_kwargs(**kwargs),
        )

        return response.json()

    def get_files(self, **kwargs):
        """
        Returns the paginated list of files for the course.

        :calls: `GET /api/v1/courses/:course_id/files \
        <https://canvas.instructure.com/doc/api/files.html#method.files.api_index>`_

        :rtype: :class:`canvasapi.paginated_list.PaginatedList` of
            :class:`canvasapi.file.File`
        """
        from canvasapi.file import File

        return PaginatedList(
            File,
            self._requester,
            "GET",
            "courses/{}/files".format(self.id),
            _kwargs=combine_kwargs(**kwargs),
        )

    def get_folder(self, folder, **kwargs):
        """
        Returns the details for a course folder

        :calls: `GET /api/v1/courses/:course_id/folders/:id \
        <https://canvas.instructure.com/doc/api/files.html#method.folders.show>`_

        :param folder: The object or ID of the folder to retrieve.
        :type folder: :class:`canvasapi.folder.Folder` or int

        :rtype: :class:`canvasapi.folder.Folder`
        """
        folder_id = obj_or_id(folder, "folder", (Folder,))

        response = self._requester.request(
            "GET",
            "courses/{}/folders/{}".format(self.id, folder_id),
            _kwargs=combine_kwargs(**kwargs),
        )
        return Folder(self._requester, response.json())

    def get_folders(self, **kwargs):
        """
        Returns the paginated list of all folders for the given course. This will be returned as a
        flat list containing all subfolders as well.

        :calls: `GET /api/v1/courses/:course_id/folders \
        <https://canvas.instructure.com/doc/api/files.html#method.folders.list_all_folders>`_

        :rtype: :class:`canvasapi.paginated_list.PaginatedList` of
            :class:`canvasapi.folder.Folder`
        """
        return PaginatedList(
            Folder,
            self._requester,
            "GET",
            "courses/{}/folders".format(self.id),
            _kwargs=combine_kwargs(**kwargs),
        )

    def get_full_discussion_topic(self, topic, **kwargs):
        """
        Return a cached structure of the discussion topic.

        :calls: `GET /api/v1/courses/:course_id/discussion_topics/:topic_id/view \
        <https://canvas.instructure.com/doc/api/discussion_topics.html#method.discussion_topics_api.view>`_

        :param topic: The object or ID of the discussion topic.
        :type topic: :class:`canvasapi.discussion_topic.DiscussionTopic` or int

        :rtype: dict
        """
        topic_id = obj_or_id(topic, "topic", (DiscussionTopic,))

        response = self._requester.request(
            "GET",
            "courses/{}/discussion_topics/{}/view".format(self.id, topic_id),
            _kwargs=combine_kwargs(**kwargs),
        )
        return response.json()

<<<<<<< HEAD
    def get_grade_change_log(self, **kwargs):
        """
        Returns the grade change log for the course.

        :calls: `GET /api/v1/audit/grade_change/courses/:course_id \
        <https://canvas.instructure.com/doc/api/grade_change_log.html#method.grade_change_audit_api.for_course>`_

        :rtype: :class:`canvasapi.grade_change_log.GradeChangeLog`
        """

        response = self._requester.request(
            "GET",
            "audit/grade_change/courses/{}".format(self.id),
            _kwargs=combine_kwargs(**kwargs),
        )

        data = response.json()
        data["context"] = "course"
        data["context_id"] = self.id

        return GradeChangeLog(self._requester, data)
=======
    def get_gradebook_history_dates(self, **kwargs):
        """
        Returns a map of dates to grader/assignment groups

        :calls: `GET /api/v1/courses/:course_id/gradebook_history/days\
        <https://canvas.instructure.com/doc/api/gradebook_history.html#method.gradebook_history_api.days>`_

        :rtype: :class:`canvasapi.paginated_list.PaginatedList` of
            :class:`canvasapi.grading_history.Day`
        """

        return PaginatedList(
            Day,
            self._requester,
            "GET",
            "courses/{}/gradebook_history/days".format(self.id),
            _kwargs=combine_kwargs(**kwargs),
        )

    def get_gradebook_history_details(self, date, **kwargs):
        """
        Returns the graders who worked on this day, along with the
        assignments they worked on. More details can be obtained by
        selecting a grader and assignment and calling the 'submissions'
        api endpoint for a given date.

        :calls: `GET /api/v1/courses/:course_id/gradebook_history/:date\
        <https://canvas.instructure.com/doc/api/gradebook_history.html#method.\
        gradebook_history_api.day_details>`_

        :param date: The date for which you would like to see detailed information.
        :type date: int

        :rtype: :class:`canvasapi.paginated_list.PaginatedList` of
            :class:`canvasapi.gradebook_history.Grader`
        """

        return PaginatedList(
            Grader,
            self._requester,
            "GET",
            "courses/{}/gradebook_history/{}".format(self.id, date),
            kwargs=combine_kwargs(**kwargs),
        )
>>>>>>> 2ac9979d

    def get_grading_period(self, grading_period, **kwargs):
        """
        Return a single grading period for the associated course and id.

        :calls: `GET /api/v1/courses/:course_id/grading_periods/:id\
        <https://canvas.instructure.com/doc/api/grading_periods.html#method.grading_periods.index>`_
        :param grading_period_id: The ID of the rubric.
        :type grading_period_id: int

        :rtype: :class:`canvasapi.grading_period.GradingPeriod`
        """

        response = self._requester.request(
            "GET",
            "courses/{}/grading_periods/{}".format(self.id, grading_period),
            _kwargs=combine_kwargs(**kwargs),
        )

        response_grading_period = response.json()["grading_periods"][0]
        response_grading_period.update({"course_id": self.id})

        return GradingPeriod(self._requester, response_grading_period)

    def get_grading_periods(self, **kwargs):
        """
        Return a list of grading periods for the associated course.

        :calls: `GET /api/v1/courses/:course_id/grading_periods\
        <https://canvas.instructure.com/doc/api/grading_periods.html#method.grading_periods.index>`_

        :rtype: :class:`canvasapi.paginated_list.PaginatedList` of
            :class:`canvasapi.grading_period.GradingPeriod`
        """

        return PaginatedList(
            GradingPeriod,
            self._requester,
            "GET",
            "courses/{}/grading_periods".format(self.id),
            {"course_id": self.id},
            _root="grading_periods",
            kwargs=combine_kwargs(**kwargs),
        )

    def get_grading_standards(self, **kwargs):
        """
        Get a PaginatedList of the grading standards available for the course

        :calls: `GET /api/v1/courses/:course_id/grading_standards \
        <https://canvas.instructure.com/doc/api/grading_standards.html#method.grading_standards_api.context_index>`_

        :rtype: :class:`canvasapi.paginated_list.PaginatedList` of
            :class:`canvasapi.grading_standards.GradingStandard`
        """
        return PaginatedList(
            GradingStandard,
            self._requester,
            "GET",
            "courses/%s/grading_standards" % (self.id),
            _kwargs=combine_kwargs(**kwargs),
        )

    def get_group_categories(self, **kwargs):
        """
        List group categories for a context.

        :calls: `GET /api/v1/courses/:course_id/group_categories \
        <https://canvas.instructure.com/doc/api/group_categories.html#method.group_categories.index>`_

        :rtype: :class:`canvasapi.paginated_list.PaginatedList` of
            :class:`canvasapi.group.GroupCategory`
        """
        from canvasapi.group import GroupCategory

        return PaginatedList(
            GroupCategory,
            self._requester,
            "GET",
            "courses/{}/group_categories".format(self.id),
            _kwargs=combine_kwargs(**kwargs),
        )

    def get_groups(self, **kwargs):
        """
        Return list of active groups for the specified course.

        :calls: `GET /api/v1/courses/:course_id/groups \
        <https://canvas.instructure.com/doc/api/groups.html#method.groups.context_index>`_

        :rtype: :class:`canvasapi.paginated_list.PaginatedList` of
            :class:`canvasapi.course.Course`
        """
        from canvasapi.group import Group

        return PaginatedList(
            Group,
            self._requester,
            "GET",
            "courses/{}/groups".format(self.id),
            _kwargs=combine_kwargs(**kwargs),
        )

    def get_late_policy(self, **kwargs):
        """
        Returns the late policy for a course.

        :calls: `GET /api/v1/courses/:id/late_policy \
        <https://canvas.instructure.com/doc/api/late_policy.html#method.late_policy.show>`_

        :rtype: :class:`canvasapi.course.LatePolicy`
        """

        response = self._requester.request(
            "GET",
            "courses/{}/late_policy".format(self.id),
            _kwargs=combine_kwargs(**kwargs),
        )
        late_policy_json = response.json()

        return LatePolicy(self._requester, late_policy_json["late_policy"])

    def get_licenses(self, **kwargs):
        """
        Returns a paginated list of the licenses that can be applied to the
        files under the course scope

        :calls: `GET /api/v1/course/:course_id/content_licenses \
        <https://canvas.instructure.com/doc/api/files.html#method.usage_rights.licenses>`_

        :rtype: :class:`canvasapi.paginated_list.PaginatedList` of
            :class:`canvasapi.license.License`
        """

        return PaginatedList(
            License,
            self._requester,
            "GET",
            "courses/{}/content_licenses".format(self.id),
            _kwargs=combine_kwargs(**kwargs),
        )

    def get_migration_systems(self, **kwargs):
        """
        Return a list of migration systems.

        :calls: `GET /api/v1/courses/:course_id/content_migrations/migrators \
        <https://canvas.instructure.com/doc/api/content_migrations.html#method.content_migrations.available_migrators>`_

        :rtype: :class:`canvasapi.paginated_list.PaginatedList` of
            :class:`canvasapi.content_migration.Migrator`
        """
        from canvasapi.content_migration import Migrator

        return PaginatedList(
            Migrator,
            self._requester,
            "GET",
            "courses/{}/content_migrations/migrators".format(self.id),
            _kwargs=combine_kwargs(**kwargs),
        )

    def get_module(self, module, **kwargs):
        """
        Retrieve a single module by ID.

        :calls: `GET /api/v1/courses/:course_id/modules/:id \
        <https://canvas.instructure.com/doc/api/modules.html#method.context_modules_api.show>`_

        :param module: The object or ID of the module to retrieve.
        :type module: :class:`canvasapi.module.Module` or int

        :rtype: :class:`canvasapi.module.Module`
        """
        from canvasapi.module import Module

        module_id = obj_or_id(module, "module", (Module,))

        response = self._requester.request(
            "GET", "courses/{}/modules/{}".format(self.id, module_id)
        )
        module_json = response.json()
        module_json.update({"course_id": self.id})

        return Module(self._requester, module_json)

    def get_modules(self, **kwargs):
        """
        Return a list of modules in this course.

        :calls: `GET /api/v1/courses/:course_id/modules \
        <https://canvas.instructure.com/doc/api/modules.html#method.context_modules_api.index>`_

        :rtype: :class:`canvasapi.paginated_list.PaginatedList` of
            :class:`canvasapi.module.Module`
        """
        from canvasapi.module import Module

        return PaginatedList(
            Module,
            self._requester,
            "GET",
            "courses/{}/modules".format(self.id),
            {"course_id": self.id},
            _kwargs=combine_kwargs(**kwargs),
        )

    def get_multiple_submissions(self, **kwargs):
        """
        List submissions for multiple assignments.
        Get all existing submissions for a given set of students and assignments.

        :calls: `GET /api/v1/courses/:course_id/students/submissions \
        <https://canvas.instructure.com/doc/api/submissions.html#method.submissions_api.for_students>`_

        :rtype: :class:`canvasapi.paginated_list.PaginatedList` of
            :class:`canvasapi.submission.Submission`
        """

        is_grouped = kwargs.get("grouped", False)

        if normalize_bool(is_grouped, "grouped"):
            cls = GroupedSubmission
        else:
            cls = Submission

        return PaginatedList(
            cls,
            self._requester,
            "GET",
            "courses/{}/students/submissions".format(self.id),
            {"course_id": self.id},
            _kwargs=combine_kwargs(**kwargs),
        )

    def get_outcome_group(self, group, **kwargs):
        """
        Returns the details of the Outcome Group with the given id.

        :calls: `GET /api/v1/courses/:course_id/outcome_groups/:id \
            <https://canvas.instructure.com/doc/api/outcome_groups.html#method.outcome_groups_api.show>`_

        :param group: The outcome group object or ID to return.
        :type group: :class:`canvasapi.outcome.OutcomeGroup` or int

        :returns: An outcome group object.
        :rtype: :class:`canvasapi.outcome.OutcomeGroup`
        """
        from canvasapi.outcome import OutcomeGroup

        outcome_group_id = obj_or_id(group, "group", (OutcomeGroup,))

        response = self._requester.request(
            "GET", "courses/{}/outcome_groups/{}".format(self.id, outcome_group_id)
        )

        return OutcomeGroup(self._requester, response.json())

    def get_outcome_groups_in_context(self, **kwargs):
        """
        Get all outcome groups for context - BETA

        :calls: `GET /api/v1/courses/:course_id/outcome_groups \
        <https://canvas.instructure.com/doc/api/outcome_groups.html#method.outcome_groups_api.index>`_

        :returns: Paginated List of OutcomesGroups in the context.
        :rtype: :class:`canvasapi.paginated_list.PaginatedList` of
            :class:`canvasapi.outcome.OutcomeGroups`
        """
        from canvasapi.outcome import OutcomeGroup

        return PaginatedList(
            OutcomeGroup,
            self._requester,
            "GET",
            "courses/{}/outcome_groups".format(self.id),
            _kwargs=combine_kwargs(**kwargs),
        )

    def get_outcome_import_status(self, outcome_import, **kwargs):
        """
        Get the status of an already created Outcome import.
        Pass 'latest' for the outcome import id for the latest import.

        :calls: `GET /api/v1/courses/:course_id/outcome_imports/:id \
        <https://canvas.instructure.com/doc/api/outcome_imports.html#method.outcome_imports_api.show>`_

        :param outcome_import: The outcome import object or ID to get the status of.
        :type outcome_import: :class:`canvasapi.outcome_import.OutcomeImport`,
            int, or string: "latest"

        :rtype: :class:`canvasapi.outcome_import.OutcomeImport`
        """
        if outcome_import == "latest":
            outcome_import_id = "latest"
        else:
            outcome_import_id = obj_or_id(
                outcome_import, "outcome_import", (OutcomeImport,)
            )

        response = self._requester.request(
            "GET",
            "courses/{}/outcome_imports/{}".format(self.id, outcome_import_id),
            _kwargs=combine_kwargs(**kwargs),
        )

        response_json = response.json()
        response_json.update({"course_id": self.id})

        return OutcomeImport(self._requester, response_json)

    def get_outcome_result_rollups(self, **kwargs):
        """
        Get all outcome result rollups for context - BETA

        :calls: `GET /api/v1/courses/:course_id/outcome_rollups \
        <https://canvas.instructure.com/doc/api/outcome_results.html#method.outcome_results.rollups>`_

        :returns: List of outcome result rollups in the context.
        :rtype: dict
        """
        response = self._requester.request(
            "GET",
            "courses/{}/outcome_rollups".format(self.id),
            _kwargs=combine_kwargs(**kwargs),
        )

        return response.json()

    def get_outcome_results(self, **kwargs):
        """
        Get all outcome results for context - BETA

        :calls: `GET /api/v1/courses/:course_id/outcome_results \
        <https://canvas.instructure.com/doc/api/outcome_results.html#method.outcome_results.index>`_

        :returns: List of potential related outcome result dicts.
        :rtype: dict
        """
        response = self._requester.request(
            "GET",
            "courses/{}/outcome_results".format(self.id),
            _kwargs=combine_kwargs(**kwargs),
        )

        return response.json()

    def get_page(self, url, **kwargs):
        """
        Retrieve the contents of a wiki page.

        :calls: `GET /api/v1/courses/:course_id/pages/:url \
        <https://canvas.instructure.com/doc/api/pages.html#method.wiki_pages_api.show>`_

        :param url: The url for the page.
        :type url: str
        :returns: The specified page.
        :rtype: :class:`canvasapi.page.Page`
        """

        response = self._requester.request(
            "GET",
            "courses/{}/pages/{}".format(self.id, url),
            _kwargs=combine_kwargs(**kwargs),
        )
        page_json = response.json()
        page_json.update({"course_id": self.id})

        return Page(self._requester, page_json)

    def get_pages(self, **kwargs):
        """
        List the wiki pages associated with a course.

        :calls: `GET /api/v1/courses/:course_id/pages \
        <https://canvas.instructure.com/doc/api/pages.html#method.wiki_pages_api.index>`_

        :rtype: :class:`canvasapi.paginated_list.PaginatedList` of
            :class:`canvasapi.page.Page`
        """
        return PaginatedList(
            Page,
            self._requester,
            "GET",
            "courses/{}/pages".format(self.id),
            {"course_id": self.id},
            _kwargs=combine_kwargs(**kwargs),
        )

    def get_quiz(self, quiz, **kwargs):
        """
        Return the quiz with the given id.

        :calls: `GET /api/v1/courses/:course_id/quizzes/:id \
        <https://canvas.instructure.com/doc/api/quizzes.html#method.quizzes/quizzes_api.show>`_

        :param quiz: The object or ID of the quiz to retrieve.
        :type quiz: :class:`canvasapi.quiz.Quiz` or int

        :rtype: :class:`canvasapi.quiz.Quiz`
        """
        from canvasapi.quiz import Quiz

        quiz_id = obj_or_id(quiz, "quiz", (Quiz,))

        response = self._requester.request(
            "GET",
            "courses/{}/quizzes/{}".format(self.id, quiz_id),
            _kwargs=combine_kwargs(**kwargs),
        )
        quiz_json = response.json()
        quiz_json.update({"course_id": self.id})

        return Quiz(self._requester, quiz_json)

    def get_quiz_overrides(self, **kwargs):
        """
        Retrieve the actual due-at, unlock-at,
        and available-at dates for quizzes based on
        the assignment overrides active for the current API user.

        :calls: `GET /api/v1/courses/:course_id/quizzes/assignment_overrides \
        <https://canvas.instructure.com/doc/api/quiz_assignment_overrides.html#method.quizzes/quiz_assignment_overrides.index>`_

        :rtype: :class:`canvasapi.paginated_list.PaginatedList` of
            :class:`canvasapi.quiz.QuizAssignmentOverrideSet`
        """
        from canvasapi.quiz import QuizAssignmentOverrideSet

        return PaginatedList(
            QuizAssignmentOverrideSet,
            self._requester,
            "GET",
            "courses/{}/quizzes/assignment_overrides".format(self.id),
            _root="quiz_assignment_overrides",
            _kwargs=combine_kwargs(**kwargs),
        )

    def get_quizzes(self, **kwargs):
        """
        Return a list of quizzes belonging to this course.

        :calls: `GET /api/v1/courses/:course_id/quizzes \
        <https://canvas.instructure.com/doc/api/quizzes.html#method.quizzes/quizzes_api.index>`_

        :rtype: :class:`canvasapi.paginated_list.PaginatedList` of
            :class:`canvasapi.quiz.Quiz`
        """
        from canvasapi.quiz import Quiz

        return PaginatedList(
            Quiz,
            self._requester,
            "GET",
            "courses/{}/quizzes".format(self.id),
            {"course_id": self.id},
            _kwargs=combine_kwargs(**kwargs),
        )

    def get_recent_students(self, **kwargs):
        """
        Return a list of students in the course ordered by how recently they
        have logged in.

        :calls: `GET /api/v1/courses/:course_id/recent_students \
        <https://canvas.instructure.com/doc/api/courses.html#method.courses.recent_students>`_

        :rtype: :class:`canvasapi.paginated_list.PaginatedList` of
            :class:`canvasapi.user.User`
        """
        from canvasapi.user import User

        return PaginatedList(
            User,
            self._requester,
            "GET",
            "courses/{}/recent_students".format(self.id),
            _kwargs=combine_kwargs(**kwargs),
        )

    def get_root_outcome_group(self, **kwargs):
        """
        Redirect to root outcome group for context

        :calls: `GET /api/v1/courses/:course_id/root_outcome_group \
        <https://canvas.instructure.com/doc/api/outcome_groups.html#method.outcome_groups_api.redirect>`_

        :returns: The OutcomeGroup of the context.
        :rtype: :class:`canvasapi.outcome.OutcomeGroup`
        """
        from canvasapi.outcome import OutcomeGroup

        response = self._requester.request(
            "GET",
            "courses/{}/root_outcome_group".format(self.id),
            _kwargs=combine_kwargs(**kwargs),
        )
        return OutcomeGroup(self._requester, response.json())

    def get_rubric(self, rubric_id, **kwargs):
        """
        Get a single rubric, based on rubric id.

        :calls: `GET /api/v1/courses/:course_id/rubrics/:id \
        <https://canvas.instructure.com/doc/api/rubrics.html#method.rubrics_api.show>`_

        :param rubric_id: The ID of the rubric.
        :type rubric_id: int
        :rtype: :class:`canvasapi.rubric.Rubric`
        """
        response = self._requester.request(
            "GET",
            "courses/%s/rubrics/%s" % (self.id, rubric_id),
            _kwargs=combine_kwargs(**kwargs),
        )

        return Rubric(self._requester, response.json())

    def get_rubrics(self, **kwargs):
        """
        Get the paginated list of active rubrics for the current course.

        :calls: `GET /api/v1/courses/:course_id/rubrics \
        <https://canvas.instructure.com/doc/api/rubrics.html#method.rubrics_api.index>`_

        :rtype: :class:`canvasapi.paginated_list.PaginatedList` of
            :class:`canvasapi.rubric.Rubric`
        """
        return PaginatedList(
            Rubric,
            self._requester,
            "GET",
            "courses/%s/rubrics" % (self.id),
            _kwargs=combine_kwargs(**kwargs),
        )

    def get_section(self, section, **kwargs):
        """
        Retrieve a section.

        :calls: `GET /api/v1/courses/:course_id/sections/:id \
        <https://canvas.instructure.com/doc/api/sections.html#method.sections.show>`_

        :param section: The object or ID of the section to retrieve.
        :type section: :class:`canvasapi.section.Section` or int

        :rtype: :class:`canvasapi.section.Section`
        """
        from canvasapi.section import Section

        section_id = obj_or_id(section, "section", (Section,))

        response = self._requester.request(
            "GET",
            "courses/{}/sections/{}".format(self.id, section_id),
            _kwargs=combine_kwargs(**kwargs),
        )
        return Section(self._requester, response.json())

    def get_sections(self, **kwargs):
        """
        List all sections in a course.

        :calls: `GET /api/v1/courses/:course_id/sections \
        <https://canvas.instructure.com/doc/api/sections.html#method.sections.index>`_

        :rtype: :class:`canvasapi.paginated_list.PaginatedList` of
            :class:`canvasapi.section.Section`
        """
        from canvasapi.section import Section

        return PaginatedList(
            Section,
            self._requester,
            "GET",
            "courses/{}/sections".format(self.id),
            _kwargs=combine_kwargs(**kwargs),
        )

    def get_settings(self, **kwargs):
        """
        Returns this course's settings.

        :calls: `GET /api/v1/courses/:course_id/settings \
        <https://canvas.instructure.com/doc/api/courses.html#method.courses.settings>`_

        :rtype: dict
        """
        response = self._requester.request(
            "GET",
            "courses/{}/settings".format(self.id),
            _kwargs=combine_kwargs(**kwargs),
        )
        return response.json()

    def get_single_grading_standard(self, grading_standard_id, **kwargs):
        """
        Get a single grading standard from the course.

        :calls: `GET /api/v1/courses/:course_id/grading_standards/:grading_standard_id \
        <https://canvas.instructure.com/doc/api/grading_standards.html#method.grading_standards_api.context_show>`_

        :param grading_standard_id: The grading standard id
        :type grading_standard_id: int
        :rtype: :class:`canvasapi.grading_standards.GradingStandard`
        """

        response = self._requester.request(
            "GET",
            "courses/%s/grading_standards/%d" % (self.id, grading_standard_id),
            _kwargs=combine_kwargs(**kwargs),
        )
        return GradingStandard(self._requester, response.json())

    def get_submission_history(self, date, grader_id, assignment_id, **kwargs):
        """
        Gives a nested list of submission versions.

        :calls: `GET /api/v1/courses/:course_id/gradebook_history/:date/graders\
        /:grader_id/assignments/:assignment_id/submissions\
        <https://canvas.instructure.com/doc/api/gradebook_history.html#method.\
        gradebook_history_api.submissions>`_

        :param date: The date for which you would like to see submissions
        :type grader_id: str
        :param grader_id: The ID of the grader for which you want to see submissions.
        :type grader_id: int
        :param assignment_id: The ID of the assignment for which you want to see submissions
        :type assignment_id: int

        :rtype: :class:`canvasapi.paginated_list.PaginatedList` of
            :class:`canvasapi.gradebook_history.SubmissionHistory`
        """

        return PaginatedList(
            SubmissionHistory,
            self._requester,
            "GET",
            "courses/{}/gradebook_history/{}/graders/{}/assignments/{}/submissions".format(
                self.id, date, grader_id, assignment_id
            ),
            kwargs=combine_kwargs(**kwargs),
        )

    def get_tabs(self, **kwargs):
        """
        List available tabs for a course.
        Returns a list of navigation tabs available in the current context.

        :calls: `GET /api/v1/courses/:course_id/tabs \
        <https://canvas.instructure.com/doc/api/tabs.html#method.tabs.index>`_

        :rtype: :class:`canvasapi.paginated_list.PaginatedList` of
            :class:`canvasapi.tab.Tab`
        """
        return PaginatedList(
            Tab,
            self._requester,
            "GET",
            "courses/{}/tabs".format(self.id),
            {"course_id": self.id},
            _kwargs=combine_kwargs(**kwargs),
        )

    def get_todo_items(self, **kwargs):
        """
        Returns the current user's course-specific todo items.

        :calls: `GET /api/v1/courses/:course_id/todo \
        <https://canvas.instructure.com/doc/api/courses.html#method.courses.todo_items>`_

        :rtype: :class:`canvasapi.paginated_list.PaginatedList` of
            :class:`canvasapi.todo.Todo`
        """

        return PaginatedList(
            Todo,
            self._requester,
            "GET",
            "courses/{}/todo".format(self.id),
            _kwargs=combine_kwargs(**kwargs),
        )

    def get_uncollated_submissions(self, **kwargs):
        """
        Gives a paginated, uncollated list of submission versions for all matching
        submissions in the context. This SubmissionVersion objects will not include
        the new_grade or previous_grade keys, only the grade; same for graded_at
        and grader.

        :calls: `GET /api/v1/courses/:course_id/gradebook_history/feed\
        <https://canvas.instructure.com/doc/api/gradebook_history.html#method\
        .gradebook_history_api.feed>`_

        :rtype: :class:`canvasapi.paginated_list.PaginatedList` of
            :class:`canvasapi.gradebook_history.SubmissionVersion`
        """

        return PaginatedList(
            SubmissionVersion,
            self._requester,
            "GET",
            "courses/{}/gradebook_history/feed".format(self.id),
            kwargs=combine_kwargs(**kwargs),
        )

    def get_user(self, user, user_id_type=None, **kwargs):
        """
        Retrieve a user by their ID. `user_id_type` denotes which endpoint to try as there are
        several different ids that can pull the same user record from Canvas.

        :calls: `GET /api/v1/courses/:course_id/users/:id \
        <https://canvas.instructure.com/doc/api/courses.html#method.courses.user>`_

        :param user: The object or ID of the user to retrieve.
        :type user: :class:`canvasapi.user.User` or int
        :param user_id_type: The type of the ID to search for.
        :type user_id_type: str

        :rtype: :class:`canvasapi.user.User`
        """
        from canvasapi.user import User

        if user_id_type:
            uri = "courses/{}/users/{}:{}".format(self.id, user_id_type, user)
        else:
            user_id = obj_or_id(user, "user", (User,))
            uri = "courses/{}/users/{}".format(self.id, user_id)

        response = self._requester.request("GET", uri, _kwargs=combine_kwargs(**kwargs))
        return User(self._requester, response.json())

    def get_user_in_a_course_level_assignment_data(self, user, **kwargs):
        """
        Return a list of assignments for the course sorted by due date

        :calls: `GET /api/v1/courses/:course_id/analytics/users/:student_id/assignments \
        <https://canvas.instructure.com/doc/api/analytics.html#method.analytics_api.student_in_course_assignments>`_

        :param user: The object or ID of the related user
        :type user: :class:`canvasapi.user.User` or int

        :rtype: dict
        """
        from canvasapi.user import User

        user_id = obj_or_id(user, "user", (User,))

        response = self._requester.request(
            "GET",
            "courses/{}/analytics/users/{}/assignments".format(self.id, user_id),
            _kwargs=combine_kwargs(**kwargs),
        )

        return response.json()

    def get_user_in_a_course_level_messaging_data(self, user, **kwargs):
        """
        Return messaging hits grouped by day through the entire history of the course

        :calls: `GET /api/v1/courses/:course_id/analytics/users/:student_id/communication \
        <https://canvas.instructure.com/doc/api/analytics.html#method.analytics_api.student_in_course_messaging>`_

        :param user: The object or ID of the related user
        :type user: :class:`canvasapi.user.User` or int

        :rtype: dict
        """
        from canvasapi.user import User

        user_id = obj_or_id(user, "user", (User,))

        response = self._requester.request(
            "GET",
            "courses/{}/analytics/users/{}/communication".format(self.id, user_id),
            _kwargs=combine_kwargs(**kwargs),
        )

        return response.json()

    def get_user_in_a_course_level_participation_data(self, user, **kwargs):
        """
        Return page view hits grouped by hour and participation details through course's history

        :calls: `GET /api/v1/courses/:course_id/analytics/users/:student_id/activity \
        <https://canvas.instructure.com/doc/api/analytics.html#method.analytics_api.student_in_course_participation>`_

        :param user: The object or ID of the related user
        :type user: :class:`canvasapi.user.User` or int

        :rtype: dict
        """
        from canvasapi.user import User

        user_id = obj_or_id(user, "user", (User,))

        response = self._requester.request(
            "GET",
            "courses/{}/analytics/users/{}/activity".format(self.id, user_id),
            _kwargs=combine_kwargs(**kwargs),
        )

        return response.json()

    def get_users(self, **kwargs):
        """
        List all users in a course.

        :calls: `GET /api/v1/courses/:course_id/search_users \
        <https://canvas.instructure.com/doc/api/courses.html#method.courses.users>`_

        :rtype: :class:`canvasapi.paginated_list.PaginatedList` of
            :class:`canvasapi.user.User`
        """
        from canvasapi.user import User

        return PaginatedList(
            User,
            self._requester,
            "GET",
            "courses/{}/search_users".format(self.id),
            _kwargs=combine_kwargs(**kwargs),
        )

    def import_outcome(self, attachment, **kwargs):
        """
        Import outcome into canvas.

        :calls: `POST /api/v1/courses/:course_id/outcome_imports \
        <https://canvas.instructure.com/doc/api/outcome_imports.html#method.outcome_imports_api.create>`_

        :param attachment: A file handler or path of the file to import.
        :type attachment: file or str

        :rtype: :class:`canvasapi.outcome_import.OutcomeImport`
        """

        attachment, is_path = file_or_path(attachment)

        try:
            response = self._requester.request(
                "POST",
                "courses/{}/outcome_imports".format(self.id),
                file={"attachment": attachment},
                _kwargs=combine_kwargs(**kwargs),
            )

            response_json = response.json()
            response_json.update({"course_id": self.id})

            return OutcomeImport(self._requester, response_json)
        finally:
            if is_path:
                attachment.close()

    def list_blueprint_subscriptions(self, **kwargs):
        """
        Return a list of blueprint subscriptions for the given course.

        :calls: `GET /api/v1/courses/:course_id/blueprint_subscriptions\
        <https://canvas.instructure.com/doc/api/blueprint_courses.html#method.\
        master_courses/master_templates.subscriptions_index>`_

        :rtype: :class:`canvasapi.paginated_list.PaginatedList` of
            :class:`canvasapi.blueprint.BlueprintSubscription`
        """

        return PaginatedList(
            BlueprintSubscription,
            self._requester,
            "GET",
            "courses/{}/blueprint_subscriptions".format(self.id),
            {"course_id": self.id},
            kwargs=combine_kwargs(**kwargs),
        )

    def preview_html(self, html, **kwargs):
        """
        Preview HTML content processed for this course.

        :calls: `POST /api/v1/courses/:course_id/preview_html \
        <https://canvas.instructure.com/doc/api/courses.html#method.courses.preview_html>`_

        :param html: The HTML code to preview.
        :type html: str
        :rtype: str
        """
        kwargs["html"] = html

        response = self._requester.request(
            "POST",
            "courses/{}/preview_html".format(self.id),
            _kwargs=combine_kwargs(**kwargs),
        )
        return response.json().get("html", "")

    def remove_usage_rights(self, **kwargs):
        """
        Removes the usage rights for specified files that are under the current course scope

        :calls: `DELETE /api/v1/courses/:course_id/usage_rights \
        <https://canvas.instructure.com/doc/api/files.html#method.usage_rights.remove_usage_rights>`_

        :rtype: dict
        """

        response = self._requester.request(
            "DELETE",
            "courses/{}/usage_rights".format(self.id),
            _kwargs=combine_kwargs(**kwargs),
        )

        return response.json()

    def reorder_pinned_topics(self, order, **kwargs):
        """
        Puts the pinned discussion topics in the specified order.
        All pinned topics should be included.

        :calls: `POST /api/v1/courses/:course_id/discussion_topics/reorder \
        <https://canvas.instructure.com/doc/api/discussion_topics.html#method.discussion_topics.reorder>`_

        :param order: The ids of the pinned discussion topics in the desired order.
            e.g. [104, 102, 103], (104, 102, 103), or "104,102,103"
        :type order: string or iterable sequence of values

        :rtype: :class:`canvasapi.paginated_list.PaginatedList` of
            :class:`canvasapi.discussion_topic.DiscussionTopic`
        """
        # Convert iterable sequence to comma-separated string
        if is_multivalued(order):
            order = ",".join([str(topic_id) for topic_id in order])

        # Check if is a string with commas
        if not isinstance(order, str) or "," not in order:
            raise ValueError("Param `order` must be a list, tuple, or string.")

        kwargs["order"] = order

        response = self._requester.request(
            "POST",
            "courses/{}/discussion_topics/reorder".format(self.id),
            _kwargs=combine_kwargs(**kwargs),
        )

        return response.json().get("reorder")

    def reset(self, **kwargs):
        """
        Delete the current course and create a new equivalent course
        with no content, but all sections and users moved over.

        :calls: `POST /api/v1/courses/:course_id/reset_content \
        <https://canvas.instructure.com/doc/api/courses.html#method.courses.reset_content>`_

        :rtype: :class:`canvasapi.course.Course`
        """
        response = self._requester.request(
            "POST",
            "courses/{}/reset_content".format(self.id),
            _kwargs=combine_kwargs(**kwargs),
        )
        return Course(self._requester, response.json())

    def resolve_path(self, full_path=None, **kwargs):
        """
        Returns the paginated list of all of the folders in the given
        path starting at the course root folder. Returns root folder if called
        with no arguments.

        :calls: `GET /api/v1/courses/:course_id/folders/by_path/*full_path \
        <https://canvas.instructure.com/doc/api/files.html#method.folders.resolve_path>`_

        :param full_path: Full path to resolve, relative to course root.
        :type full_path: string

        :rtype: :class:`canvasapi.paginated_list.PaginatedList` of
            :class:`canvasapi.folder.Folder`
        """

        if full_path:
            return PaginatedList(
                Folder,
                self._requester,
                "GET",
                "courses/{0}/folders/by_path/{1}".format(self.id, full_path),
                _kwargs=combine_kwargs(**kwargs),
            )
        else:
            return PaginatedList(
                Folder,
                self._requester,
                "GET",
                "courses/{0}/folders/by_path".format(self.id),
                _kwargs=combine_kwargs(**kwargs),
            )

    def set_quiz_extensions(self, quiz_extensions, **kwargs):
        """
        Set extensions for student all quiz submissions in a course.

        :calls: `POST /api/v1/courses/:course_id/quizzes/:quiz_id/extensions
            <https://canvas.instructure.com/doc/api/quiz_extensions.html#method.quizzes/quiz_extensions.create>`_

        :param quiz_extensions: List of dictionaries representing extensions.
        :type quiz_extensions: list

        :rtype: list of :class:`canvasapi.quiz.QuizExtension`

        Example Usage:

        >>> course.set_quiz_extensions([
        ...     {
        ...         'user_id': 1,
        ...         'extra_time': 60,
        ...         'extra_attempts': 1
        ...     },
        ...     {
        ...         'user_id': 2,
        ...         'extra_attempts': 3
        ...     },
        ...     {
        ...         'user_id': 3,
        ...         'extra_time': 20
        ...     }
        ... ])
        """

        if not isinstance(quiz_extensions, list) or not quiz_extensions:
            raise ValueError("Param `quiz_extensions` must be a non-empty list.")

        if any(not isinstance(extension, dict) for extension in quiz_extensions):
            raise ValueError("Param `quiz_extensions` must only contain dictionaries")

        if any("user_id" not in extension for extension in quiz_extensions):
            raise RequiredFieldMissing(
                "Dictionaries in `quiz_extensions` must contain key `user_id`"
            )

        kwargs["quiz_extensions"] = quiz_extensions

        response = self._requester.request(
            "POST",
            "courses/{}/quiz_extensions".format(self.id),
            _kwargs=combine_kwargs(**kwargs),
        )
        extension_list = response.json()["quiz_extensions"]
        return [
            QuizExtension(self._requester, extension) for extension in extension_list
        ]

    def set_usage_rights(self, **kwargs):
        """
        Changes the usage rights for specified files that are under the current course scope

        :calls: `PUT /api/v1/courses/:course_id/usage_rights \
        <https://canvas.instructure.com/doc/api/files.html#method.usage_rights.set_usage_rights>`_

        :rtype: :class:`canvasapi.usage_rights.UsageRights`
        """

        response = self._requester.request(
            "PUT",
            "courses/{}/usage_rights".format(self.id),
            _kwargs=combine_kwargs(**kwargs),
        )

        return UsageRights(self._requester, response.json())

    def show_front_page(self, **kwargs):
        """
        Retrieve the content of the front page.

        :calls: `GET /api/v1/courses/:course_id/front_page \
        <https://canvas.instructure.com/doc/api/pages.html#method.wiki_pages_api.show_front_page>`_

        :rtype: :class:`canvasapi.course.Course`
        """
        response = self._requester.request(
            "GET",
            "courses/{}/front_page".format(self.id),
            _kwargs=combine_kwargs(**kwargs),
        )
        page_json = response.json()
        page_json.update({"course_id": self.id})

        return Page(self._requester, page_json)

    def submissions_bulk_update(self, **kwargs):
        """
        Update the grading and comments on multiple student's assignment
        submissions in an asynchronous job.

        :calls: `POST /api/v1/courses/:course_id/submissions/update_grades \
        <https://canvas.instructure.com/doc/api/submissions.html#method.submissions_api.bulk_update>`_

        :rtype: :class:`canvasapi.progress.Progress`
        """
        response = self._requester.request(
            "POST",
            "courses/{}/submissions/update_grades".format(self.id),
            _kwargs=combine_kwargs(**kwargs),
        )
        return Progress(self._requester, response.json())

    def update(self, **kwargs):
        """
        Update this course.

        :calls: `PUT /api/v1/courses/:id \
        <https://canvas.instructure.com/doc/api/courses.html#method.courses.update>`_

        :returns: `True` if the course was updated, `False` otherwise.
        :rtype: `bool`
        """
        response = self._requester.request(
            "PUT", "courses/{}".format(self.id), _kwargs=combine_kwargs(**kwargs)
        )

        if response.json().get("name"):
            super(Course, self).set_attributes(response.json())

        return response.json().get("name")

    def update_assignment_overrides(self, assignment_overrides, **kwargs):
        """
        Update a list of specified overrides for each assignment.

        Note: All current overridden values must be supplied if they are to be retained.

        :calls: `PUT /api/v1/courses/:course_id/assignments/overrides \
        <https://canvas.instructure.com/doc/api/assignments.html#method.assignment_overrides.batch_update>`_

        :param assignment_overrides: Attributes for the updated assignment overrides.
        :type assignment_overrides: list

        :rtype: :class:`canvasapi.paginated_list.PaginatedList` of
            :class:`canvasapi.assignment.AssignmentOverride`
        """
        from canvasapi.assignment import AssignmentOverride

        kwargs["assignment_overrides"] = assignment_overrides

        return PaginatedList(
            AssignmentOverride,
            self._requester,
            "PUT",
            "courses/{}/assignments/overrides".format(self.id),
            {"course_id": self.id},
            _kwargs=combine_kwargs(**kwargs),
        )

    def update_settings(self, **kwargs):
        """
        Update a course's settings.

        :calls: `PUT /api/v1/courses/:course_id/settings \
        <https://canvas.instructure.com/doc/api/courses.html#method.courses.update_settings>`_

        :rtype: dict
        """
        response = self._requester.request(
            "PUT", "courses/{}/settings".format(self.id), **kwargs
        )
        return response.json()

    def upload(self, file: FileOrPathLike, **kwargs):
        """
        Upload a file to this course.

        :calls: `POST /api/v1/courses/:course_id/files \
        <https://canvas.instructure.com/doc/api/courses.html#method.courses.create_file>`_

        :param file: The file or path of the file to upload.
        :type file: file or str
        :returns: True if the file uploaded successfully, False otherwise, \
                    and the JSON response from the API.
        :rtype: tuple
        """
        return Uploader(
            self._requester, "courses/{}/files".format(self.id), file, **kwargs
        ).start()


class CourseNickname(CanvasObject):
    def __str__(self):
        return "{} ({})".format(self.nickname, self.course_id)

    def remove(self, **kwargs):
        """
        Remove the nickname for the given course. Subsequent course API
        calls will return the actual name for the course.

        :calls: `DELETE /api/v1/users/self/course_nicknames/:course_id \
        <https://canvas.instructure.com/doc/api/users.html#method.course_nicknames.delete>`_

        :rtype: :class:`canvasapi.course.CourseNickname`
        """
        response = self._requester.request(
            "DELETE",
            "users/self/course_nicknames/{}".format(self.course_id),
            _kwargs=combine_kwargs(**kwargs),
        )
        return CourseNickname(self._requester, response.json())


class LatePolicy(CanvasObject):
    def __str__(self):
        return "Late Policy {}".format(self.id)<|MERGE_RESOLUTION|>--- conflicted
+++ resolved
@@ -7,12 +7,9 @@
 from canvasapi.course_epub_export import CourseEpubExport
 from canvasapi.custom_gradebook_columns import CustomGradebookColumn
 from canvasapi.discussion_topic import DiscussionTopic
-<<<<<<< HEAD
 from canvasapi.grade_change_log import GradeChangeLog
 from canvasapi.grading_standard import GradingStandard
 from canvasapi.grading_period import GradingPeriod
-=======
->>>>>>> 2ac9979d
 from canvasapi.exceptions import RequiredFieldMissing
 from canvasapi.feature import Feature, FeatureFlag
 from canvasapi.folder import Folder
@@ -1417,7 +1414,6 @@
         )
         return response.json()
 
-<<<<<<< HEAD
     def get_grade_change_log(self, **kwargs):
         """
         Returns the grade change log for the course.
@@ -1439,7 +1435,7 @@
         data["context_id"] = self.id
 
         return GradeChangeLog(self._requester, data)
-=======
+
     def get_gradebook_history_dates(self, **kwargs):
         """
         Returns a map of dates to grader/assignment groups
@@ -1484,7 +1480,6 @@
             "courses/{}/gradebook_history/{}".format(self.id, date),
             kwargs=combine_kwargs(**kwargs),
         )
->>>>>>> 2ac9979d
 
     def get_grading_period(self, grading_period, **kwargs):
         """
