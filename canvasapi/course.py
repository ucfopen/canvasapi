--- conflicted
+++ resolved
@@ -4,11 +4,8 @@
 from canvasapi.folder import Folder
 from canvasapi.page import Page
 from canvasapi.paginated_list import PaginatedList
-<<<<<<< HEAD
 from canvasapi.tab import Tab
-=======
 from canvasapi.submission import Submission
->>>>>>> 4c0f5742
 from canvasapi.upload import Uploader
 from canvasapi.user import UserDisplay
 from canvasapi.util import combine_kwargs
