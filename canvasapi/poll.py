from __future__ import absolute_import, division, print_function, unicode_literals

from six import python_2_unicode_compatible

from canvasapi.exceptions import RequiredFieldMissing
from canvasapi.canvas_object import CanvasObject
from canvasapi.util import combine_kwargs, obj_or_id
from canvasapi.paginated_list import PaginatedList
from canvasapi.poll_choice import PollChoice


@python_2_unicode_compatible
class Poll(CanvasObject):

    def __str__(self):
        return "{} ({})".format(self.question, self.id)

    def update(self, poll, **kwargs):
        """
        Update an existing poll belonging to the current user.

        :calls: `PUT /api/v1/polls/:id \
        <https://canvas.instructure.com/doc/api/polls.html#method.polling/polls.update>`_

        :param poll: List of arguments. 'Question' is required and 'Description' is optional
        :type poll:
        :returns: True is the poll was updated, False otherwise.
        :rtype: bool
        """
        if isinstance(poll, list) and isinstance(poll[0], dict) and 'question' in poll[0]:
            kwargs['poll'] = poll
        else:
            raise RequiredFieldMissing(
                "Dictionary with key 'question' is required."
            )

        response = self._requester.request(
            'PUT',
            'polls/{}'.format(self.id),
            _kwargs=combine_kwargs(**kwargs)
        )
<<<<<<< HEAD
        return Poll(self._requester, response.json())

    def get_choices(self, **kwargs):
        """
        Returns a paginated list of PollChoices of a poll, based on poll id.

        :calls: `GET /api/v1/polls/:poll_id/poll_choices \
        <https://canvas.instructure.com/doc/api/poll_choices.html#method.polling/poll_choices.index>`_

        :rtype: :class:`canvasapi.paginated_list.PaginatedList` of
            :class:`canvasapi.poll_choice.PollChoice`
        """
        return PaginatedList(
            PollChoice,
            self.__requester,
            'GET',
            'polls/{}/poll_choices'.format(self.id),
            _kwargs=combine_kwargs(**kwargs)
        )

    def get_choice(self, poll_choice, **kwargs):
        """
        Returns the poll choice with the given id.

        :calls: `GET /api/v1/polls/:poll_id/poll_choices/:id \
        <https://canvas.instructure.com/doc/api/poll_choices.html#method.polling/poll_choices.show>`_

        :rtype: :class:`canvasapi.poll_choice.PollChoice`
        """
        poll_choice_id = obj_or_id(poll_choice, "poll_choice", (PollChoice,))

        response = self._requester.request(
            'GET',
            'polls/{}/poll_choices/{}'.format(self.id, poll_choice_id),
            _kwargs=combine_kwargs(**kwargs)
        )
        return PollChoice(self._requester, response.json())
=======
        return Poll(self._requester, response.json()['polls'][0])

    def delete(self, **kwargs):
        """
        Delete a single poll, based on the poll id.

        :calls: `DELETE /api/v1/polls/:id \
        <https://canvas.instructure.com/doc/api/polls.html#method.polling/polls.destroy>`_

        :returns: True if the deletion was successfull, false otherwise.

        :rtype: bool
        """
        response = self._requester.request(
            'DELETE',
            'polls/{}'.format(self.id)
        )
        return response.status_code == 204
>>>>>>> 51f46302
<|MERGE_RESOLUTION|>--- conflicted
+++ resolved
@@ -39,8 +39,24 @@
             'polls/{}'.format(self.id),
             _kwargs=combine_kwargs(**kwargs)
         )
-<<<<<<< HEAD
-        return Poll(self._requester, response.json())
+        return Poll(self._requester, response.json()['polls'][0])
+
+    def delete(self, **kwargs):
+        """
+        Delete a single poll, based on the poll id.
+
+        :calls: `DELETE /api/v1/polls/:id \
+        <https://canvas.instructure.com/doc/api/polls.html#method.polling/polls.destroy>`_
+
+        :returns: True if the deletion was successfull, false otherwise.
+
+        :rtype: bool
+        """
+        response = self._requester.request(
+            'DELETE',
+            'polls/{}'.format(self.id)
+        )
+        return response.status_code == 204
 
     def get_choices(self, **kwargs):
         """
@@ -76,24 +92,4 @@
             'polls/{}/poll_choices/{}'.format(self.id, poll_choice_id),
             _kwargs=combine_kwargs(**kwargs)
         )
-        return PollChoice(self._requester, response.json())
-=======
-        return Poll(self._requester, response.json()['polls'][0])
-
-    def delete(self, **kwargs):
-        """
-        Delete a single poll, based on the poll id.
-
-        :calls: `DELETE /api/v1/polls/:id \
-        <https://canvas.instructure.com/doc/api/polls.html#method.polling/polls.destroy>`_
-
-        :returns: True if the deletion was successfull, false otherwise.
-
-        :rtype: bool
-        """
-        response = self._requester.request(
-            'DELETE',
-            'polls/{}'.format(self.id)
-        )
-        return response.status_code == 204
->>>>>>> 51f46302
+        return PollChoice(self._requester, response.json())