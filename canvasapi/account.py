--- conflicted
+++ resolved
@@ -1013,7 +1013,46 @@
             _kwargs=combine_kwargs(**kwargs),
         )
 
-<<<<<<< HEAD
+    def get_feature_flag(self, feature, **kwargs):
+        """
+        Returns the feature flag that applies to the given account.
+
+        :calls: `GET /api/v1/accounts/:account_id/features/flags/:feature \
+        <https://canvas.instructure.com/doc/api/feature_flags.html#method.feature_flags.show>`_
+
+        :param feature: The feature object or name of the feature to retrieve.
+        :type feature: :class:`canvasapi.feature.Feature` or str
+
+        :rtype: :class:`canvasapi.feature.FeatureFlag`
+        """
+        feature_name = obj_or_str(feature, "name", (Feature,))
+
+        response = self._requester.request(
+            "GET",
+            "accounts/{}/features/flags/{}".format(self.id, feature_name),
+            _kwargs=combine_kwargs(**kwargs),
+        )
+        return FeatureFlag(self._requester, response.json())
+
+    def get_features(self, **kwargs):
+        """
+        Lists all of the features of an account.
+
+        :calls: `GET /api/v1/accounts/:account_id/features \
+        <https://canvas.instructure.com/doc/api/feature_flags.html#method.feature_flags.index>`_
+
+        :rtype: :class:`canvasapi.paginated_list.PaginatedList` of
+            :class:`canvasapi.feature.Feature`
+        """
+        return PaginatedList(
+            Feature,
+            self._requester,
+            "GET",
+            "accounts/{}/features".format(self.id),
+            {"account_id": self.id},
+            _kwargs=combine_kwargs(**kwargs),
+        )
+
     def get_global_notification(self, notification_id, **kwargs):
         """
         Returns a global notification for the current user.
@@ -1037,47 +1076,6 @@
         response_json.update({"account_id": self.id})
 
         return AccountNotification(self._requester, response_json)
-=======
-    def get_feature_flag(self, feature, **kwargs):
-        """
-        Returns the feature flag that applies to the given account.
-
-        :calls: `GET /api/v1/accounts/:account_id/features/flags/:feature \
-        <https://canvas.instructure.com/doc/api/feature_flags.html#method.feature_flags.show>`_
-
-        :param feature: The feature object or name of the feature to retrieve.
-        :type feature: :class:`canvasapi.feature.Feature` or str
-
-        :rtype: :class:`canvasapi.feature.FeatureFlag`
-        """
-        feature_name = obj_or_str(feature, "name", (Feature,))
-
-        response = self._requester.request(
-            "GET",
-            "accounts/{}/features/flags/{}".format(self.id, feature_name),
-            _kwargs=combine_kwargs(**kwargs),
-        )
-        return FeatureFlag(self._requester, response.json())
-
-    def get_features(self, **kwargs):
-        """
-        Lists all of the features of an account.
-
-        :calls: `GET /api/v1/accounts/:account_id/features \
-        <https://canvas.instructure.com/doc/api/feature_flags.html#method.feature_flags.index>`_
-
-        :rtype: :class:`canvasapi.paginated_list.PaginatedList` of
-            :class:`canvasapi.feature.Feature`
-        """
-        return PaginatedList(
-            Feature,
-            self._requester,
-            "GET",
-            "accounts/{}/features".format(self.id),
-            {"account_id": self.id},
-            _kwargs=combine_kwargs(**kwargs),
-        )
->>>>>>> bf727f5b
 
     def get_grading_periods(self, **kwargs):
         """
