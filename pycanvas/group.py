from pycanvas.canvas_object import CanvasObject
from pycanvas.exceptions import RequiredFieldMissing
from pycanvas.paginated_list import PaginatedList
from pycanvas.util import combine_kwargs


class Group(CanvasObject):

    def __str__(self):
        return "{} ({})".format(self.name, self.id)

    def create_page(self, wiki_page, **kwargs):
        """
        Create a new wiki page.

        :calls: `POST /api/v1/groups/:group_id/pages \
        <https://canvas.instructure.com/doc/api/pages.html#method.wiki_pages_api.create>`_

        :param title: The title for the page.
        :type title: dict
        :returns: The created page.
        :rtype: :class: `pycanvas.page.Page`
        """
        from pycanvas.course import Page

        if isinstance(wiki_page, dict) and 'title' in wiki_page:
            kwargs['wiki_page'] = wiki_page
        else:
            raise RequiredFieldMissing("Dictionary with key 'title' is required.")

        response = self._requester.request(
            'POST',
            'groups/%s/pages' % (self.id),
            **combine_kwargs(**kwargs)
        )

        page_json = response.json()
        page_json.update({'group_id': self.id})

        return Page(self._requester, page_json)

    def edit_front_page(self, **kwargs):
        """
        Update the title or contents of the front page.

        :calls: `PUT /api/v1/groups/:group_id/front_page \
        <https://canvas.instructure.com/doc/api/pages.html#method.wiki_pages_api.update_front_page>`_

        :rtype: :class:`pycanvas.page.Page`
        """
        from pycanvas.course import Page

        response = self._requester.request(
            'PUT',
            'groups/%s/front_page' % (self.id),
            **combine_kwargs(**kwargs)
        )
        page_json = response.json()
        page_json.update({'group_id': self.id})

        return Page(self._requester, page_json)

    def show_front_page(self):
        """
        Retrieve the content of the front page.

        :calls: `GET /api/v1/groups/:group_id/front_page \
        <https://canvas.instructure.com/doc/api/pages.html#method.wiki_pages_api.show_front_page>`_

        :rtype: :class:`pycanvas.group.Group`
        """
        from course import Page

        response = self._requester.request(
            'GET',
            'groups/%s/front_page' % (self.id)
        )
        page_json = response.json()
        page_json.update({'group_id': self.id})

        return Page(self._requester, page_json)

    def get_page(self, url):
        """
        Retrieve the contents of a wiki page.
        :calls: `GET /api/v1/groups/:group_id/pages/:url \
        <https://canvas.instructure.com/doc/api/pages.html#method.wiki_pages_api.show>`_

        :param url: The url for the page.
        :type url: string
        :returns: The specified page.
        :rtype: :class: `pycanvas.groups.Group`
        """
        from course import Page

        response = self._requester.request(
            'GET',
            'groups/%s/pages/%s' % (self.id, url)
        )
        page_json = response.json()
        page_json.update({'group_id': self.id})

        return Page(self._requester, page_json)

    def get_pages(self, **kwargs):
        """
        List the wiki pages associated with a group.

        :calls: `GET /api/v1/groups/:group_id/pages \
        <https://canvas.instructure.com/doc/api/pages.html#method.wiki_pages_api.index>`_

        :rtype: :rtype: :class:`pycanvas.paginated_list.PaginatedList` of :class:`pycanvas.page.Page`
        """
        from pycanvas.course import Page
        return PaginatedList(
            Page,
            self._requester,
            'GET',
            'groups/%s/pages' % (self.id),
            {'group_id': self.id},
            **combine_kwargs(**kwargs)
        )

    def edit(self, **kwargs):
        """
        Edit a group.

        :calls: `PUT /api/v1/groups/:group_id \
        <https://canvas.instructure.com/doc/api/groups.html#method.groups.update>`_

        :rtype: :class:`pycanvas.group.Group`
        """
<<<<<<< HEAD
        response = self._requester.request(
            'PUT',
            'groups/%s' % (self.id),
            **combine_kwargs(**kwargs)
        )
        return Group(self._requester, response.json())
=======
        from pycanvas.course import Page
>>>>>>> a98b9e89

    def delete(self):
        """
        Delete a group.

        :calls: `DELETE /api/v1/groups/:group_id \
        <https://canvas.instructure.com/doc/api/groups.html#method.groups.destroy>`_

        :rtype: :class:`pycanvas.group.Group`
        """
        response = self._requester.request(
            'DELETE',
            'groups/%s' % (self.id)
        )
        return Group(self._requester, response.json())

    def invite(self, invitees):
        """
        Invite users to group.

        :calls: `POST /api/v1/groups/:group_id/invite \
        <https://canvas.instructure.com/doc/api/groups.html#method.groups.invite>`_

        :param invitees: list of user ids
        :type invitees: integer list

        :rtype: :class:`pycanvas.paginated_list.PaginatedList` of :class:`pycanvas.groupGroupMembership`
        """
        return PaginatedList(
            GroupMembership,
            self._requester,
            'POST',
            'groups/%s/invite' % (self.id),
            invitees=invitees
        )

    def list_users(self, **kwargs):
        """
        List users in a group.

        :calls: `POST /api/v1/groups/:group_id/users \
        <https://canvas.instructure.com/doc/api/groups.html#method.groups.users>`_

        :param invitees: list of user ids
        :type invitees: integer list

        :rtype: :class:`pycanvas.paginated_list.PaginatedList` of :class:`pycanvas.user.User`
        """
        from user import User
        return PaginatedList(
            User,
            self._requester,
            'GET',
            'groups/%s/users' % (self.id),
            **combine_kwargs(**kwargs)
        )

    def remove_user(self, user):
        """
        Leave a group if allowed.

        :calls: `DELETE /api/v1/groups/:group_id/:type/:id \
        <https://canvas.instructure.com/doc/api/groups.html#method.group_memberships.destroy>`_

        :param user: The user object or ID to remove from the group.
        :type user: :class:`pycanvas.user.User` or int

        :rtype: :class:`pycanvas.user.User`
        """
        from user import User
        from util import obj_or_id

        user_id = obj_or_id(user, "user", (User,))

        response = self._requester.request(
            'DELETE',
            'groups/%s/users/%s' % (self.id, user_id),
        )
        return User(self._requester, response.json())

    def upload(self, file, **kwargs):
        """
<<<<<<< HEAD
        Upload a file to the group.
        Only those with the 'Manage Files' permission on a group can upload files to the group.
        By default, this is anybody participating in the group, or any admin over the group.

        :calls: `POST /api/v1/groups/:group_id/files \
        <https://canvas.instructure.com/doc/api/groups.html#method.groups.create_file>`_

        :param path: The path of the file to upload.
        :type path: str
        :param file: The file or path of the file to upload.
        :type file: file or str
        :returns: True if the file uploaded successfully, False otherwise, \
                    and the JSON response from the API.
        :rtype: tuple
        """

        from upload import Uploader

        return Uploader(
            self._requester,
            'groups/%s/files' % (self.id),
            file,
            **kwargs
        ).start()

    def preview_html(self, html):
        """
        Preview HTML content processed for this course.

        :calls: `POST /api/v1/groups/:group_id/preview_html \
        <https://canvas.instructure.com/doc/api/groups.html#method.groups.preview_html>`_

        :param html: The HTML code to preview.
        :type html: str
        :rtype: str
        """
        response = self._requester.request(
            'POST',
            'groups/%s/preview_html' % (self.id),
            html=html
        )
        return response.json().get('html', '')
=======
        from pycanvas.course import Page
>>>>>>> a98b9e89

    # def get_activity_stream(self):
    #     """
    #     Returns the current user's group-specific activity stream, paginated.

    #     :calls: `GET /api/v1/groups/:group_id/activity_stream \
    #     <https://canvas.instructure.com/doc/api/groups.html#method.groups.activity_stream>`_

    #     :rtype: list of various objects.
    #     """
    #     response = self._requester.request(
    #         'GET',
    #         'groups/self/activity_stream/'
    #     )
    #     return response.json()

    def get_activity_stream_summary(self):
        """
        Return a summary of the current user's global activity stream.

        :calls: `GET /api/v1/groups/:group_id/activity_stream/summary \
        <https://canvas.instructure.com/doc/api/users.html#method.groups.activity_stream_summary>`_

        :rtype: dict
        """
        response = self._requester.request(
            'GET',
            'groups/%s/activity_stream/summary' % (self.id)
        )
        return response.json()

    def list_memberships(self, **kwargs):
        """
        List users in a group.

        :calls: `GET /api/v1/groups/:group_id/memberships \
        <https://canvas.instructure.com/doc/api/groups.html#method.group_memberships.index>`_

        :rtype: :class:`pycanvas.paginated_list.PaginatedList` of :class:`pycanvas.group.GroupMembership`
        """
        return PaginatedList(
            GroupMembership,
            self._requester,
            'GET',
            'groups/%s/memberships' % (self.id),
            **combine_kwargs(**kwargs)
        )

    def get_membership(self, user_id, membership_type):
        """
        List users in a group.

        if membership_type = 'users'
        :calls: `GET /api/v1/groups/:group_id/users/:user_id \
        <https://canvas.instructure.com/doc/api/groups.html#method.group_memberships.show>`_

        if membership_type = 'memberships'
        :calls: `GET /api/v1/groups/:group_id/memberships/:membership_id \
        <https://canvas.instructure.com/doc/api/groups.html#method.group_memberships.show>`_

        :param invitees: list of user ids
        :type invitees: integer list

        :rtype: :class:`pycanvas.group.GroupMembership`
        """
        response = self._requester.request(
            'GET',
            'groups/%s/%s/%s' % (self.id, membership_type, user_id)
        )
        return GroupMembership(self._requester, response.json())

    def create_membership(self, user_id, **kwargs):
        """
        Join, or request to join, a group, depending on the join_level of the group.
        If the membership or join request already exists, then it is simply returned

        :calls: `POST /api/v1/groups/:group_id/memberships \
        <https://canvas.instructure.com/doc/api/groups.html#method.group_memberships.create>`_

        :rtype: :class:`pycanvas.group.GroupMembership`
        """
        response = self._requester.request(
            'POST',
            'groups/%s/memberships' % (self.id),
            user_id=user_id,
            **combine_kwargs(**kwargs)
        )
        return GroupMembership(self._requester, response.json())

    def update_membership(self, user_id, **kwargs):
        """
        Accept a membership request, or add/remove moderator rights.

        :calls: `PUT /api/v1/groups/:group_id/users/:user_id \
        <https://canvas.instructure.com/doc/api/groups.html#method.group_memberships.update>`_

        :rtype: :class:`pycanvas.group.GroupMembership`
        """
        response = self._requester.request(
            'PUT',
            'groups/%s/users/%s' % (self.id, user_id),
            **combine_kwargs(**kwargs)
        )
        return GroupMembership(self._requester, response.json())


class GroupMembership(CanvasObject):

    def __str__(self):
        return "User: %s, Group: %s" % (self.user_id, self.group_id)

    def update(self, mem_id, **kwargs):
        """
        Accept a membership request, or add/remove moderator rights.

        :calls: `PUT /api/v1/groups/:group_id/memberships/:membership_id \
        <https://canvas.instructure.com/doc/api/groups.html#method.group_memberships.update>`_

        :rtype: :class:`pycanvas.group.GroupMembership`
        """
        response = self._requester.request(
            'PUT',
            'groups/%s/memberships/%s' % (self.id, mem_id),
            **combine_kwargs(**kwargs)
        )
        return GroupMembership(self._requester, response.json())

    def remove_user(self, user):
        """
        Remove user from membership.

        :calls: `DELETE /api/v1/groups/:group_id/:type/:id \
        <https://canvas.instructure.com/doc/api/groups.html#method.group_memberships.destroy>`_

        :param user: The user object or ID to remove from the group.
        :type user: :class:`pycanvas.user.User` or int

        :rtype: empty dict
        """
        from user import User
        from util import obj_or_id

        user_id = obj_or_id(user, "user", (User,))

        response = self._requester.request(
            'DELETE',
            'groups/%s/users/%s' % (self.id, user_id),
        )
        return response.json()

    def remove_self(self):
        """
        Leave a group if allowed.

        :calls: `DELETE /api/v1/groups/:group_id/:type/:id \
        <https://canvas.instructure.com/doc/api/groups.html#method.group_memberships.destroy>`_

        :rtype: empty dict
        """
        response = self._requester.request(
            'DELETE',
            'groups/%s/memberships/self' % (self.id),
        )
        return response.json()


class GroupCategories(CanvasObject):

    def __str__(self):
        return "id: %s, name: %s" % (self.id, self.name)

    def create_group(self, **kwargs):
        """
        Create a group

        :calls: `POST /api/v1/group_categories/:group_category_id/groups \
        <https://canvas.instructure.com/doc/api/groups.html#method.groups.create>`_

        :rtype: :class:`pycanvas.group.Group`
        """
        response = self._requester.request(
            'POST',
            'group_categories/%s/groups' % (self.id),
            **combine_kwargs(**kwargs)
        )
        return Group(self._requester, response.json())

    def get_category(self, cat_id):
        """
        Get a single group category

        :calls: `GET /api/v1/group_categories/:group_category_id \
        <https://canvas.instructure.com/doc/api/group_categories.html#method.group_categories.show>`_

        :rtype: :class:`pycanvas.group.GroupCategories`
        """
        response = self._requester.request(
            'GET',
            'group_categories/%s' % (cat_id)
        )
        return GroupCategories(self._requester, response.json())

    def update(self, **kwargs):
        """
        Update a Group Category

        :calls: `PUT /api/v1/group_categories/:group_category_id \
        <https://canvas.instructure.com/doc/api/group_categories.html#method.group_categories.update>`_

        :rtype: :class:`pycanvas.group.GroupCategories`
        """
        response = self._requester.request(
            'PUT',
            'group_categories/%s' % (self.id),
            **combine_kwargs(**kwargs)
        )
        return GroupCategories(self._requester, response.json())

    def delete(self):
        """
        Delete a Group Category

        :calls: `DELETE /api/v1/group_categories/:group_category_id \
        <https://canvas.instructure.com/doc/api/group_categories.html#method.group_categories.destroy>`_

        :rtype: empty dict
        """
        response = self._requester.request(
            'DELETE',
            'group_categories/%s' % (self.id)
        )
        return response.json()

    def list_groups(self):
        """
        List groups in group category

        :calls: `GET /api/v1/group_categories/:group_category_id/groups \
        <https://canvas.instructure.com/doc/api/group_categories.html#method.group_categories.groups>`_

        :rtype: :class:`pycanvas.paginated_list.PaginatedList` of :class:`pycanvas.group.Group`
        """
        return PaginatedList(
            Group,
            self._requester,
            'GET',
            'group_categories/%s/groups' % (self.id)
        )

    def list_users(self, **kwargs):
        """
        List users in group category

        :calls: `GET /api/v1/group_categories/:group_category_id/users \
        <https://canvas.instructure.com/doc/api/group_categories.html#method.group_categories.users>`_

        :rtype: :class:`pycanvas.paginated_list.PaginatedList` of :class:`pycanvas.user.User`
        """
        from pycanvas.user import User
        return PaginatedList(
            User,
            self._requester,
            'GET',
            'group_categories/%s/users' % (self.id),
            **combine_kwargs(**kwargs)
        )

    def assign_members(self, sync=False):
        """
        Assign unassigned members

        :calls: `POST /api/v1/group_categories/:group_category_id/assign_unassigned_members \
        <https://canvas.instructure.com/doc/api/group_categories.html#method.group_categories.assign_unassigned_members>`_

        :rtype: :class:`pycanvas.paginated_list.PaginatedList` of :class:`pycanvas.user.User`
            or :class:`pycanvas.progress.Progress`
        """
        from pycanvas.user import User
        from pycanvas.progress import Progress
        if sync:
            return PaginatedList(
                User,
                self._requester,
                'POST',
                'group_categories/%s/assign_unassigned_members' % (self.id)
            )
        else:
            response = self._requester.request(
                'POST',
                'group_categories/%s/assign_unassigned_members' % (self.id)
            )
            return Progress(self._requester, response.json())<|MERGE_RESOLUTION|>--- conflicted
+++ resolved
@@ -69,7 +69,7 @@
 
         :rtype: :class:`pycanvas.group.Group`
         """
-        from course import Page
+        from pycanvas.course import Page
 
         response = self._requester.request(
             'GET',
@@ -91,7 +91,7 @@
         :returns: The specified page.
         :rtype: :class: `pycanvas.groups.Group`
         """
-        from course import Page
+        from pycanvas.course import Page
 
         response = self._requester.request(
             'GET',
@@ -130,16 +130,12 @@
 
         :rtype: :class:`pycanvas.group.Group`
         """
-<<<<<<< HEAD
         response = self._requester.request(
             'PUT',
             'groups/%s' % (self.id),
             **combine_kwargs(**kwargs)
         )
         return Group(self._requester, response.json())
-=======
-        from pycanvas.course import Page
->>>>>>> a98b9e89
 
     def delete(self):
         """
@@ -188,7 +184,7 @@
 
         :rtype: :class:`pycanvas.paginated_list.PaginatedList` of :class:`pycanvas.user.User`
         """
-        from user import User
+        from pycanvas.user import User
         return PaginatedList(
             User,
             self._requester,
@@ -209,8 +205,8 @@
 
         :rtype: :class:`pycanvas.user.User`
         """
-        from user import User
-        from util import obj_or_id
+        from pycanvas.user import User
+        from pycanvas.util import obj_or_id
 
         user_id = obj_or_id(user, "user", (User,))
 
@@ -222,7 +218,6 @@
 
     def upload(self, file, **kwargs):
         """
-<<<<<<< HEAD
         Upload a file to the group.
         Only those with the 'Manage Files' permission on a group can upload files to the group.
         By default, this is anybody participating in the group, or any admin over the group.
@@ -238,8 +233,7 @@
                     and the JSON response from the API.
         :rtype: tuple
         """
-
-        from upload import Uploader
+        from pycanvas.upload import Uploader
 
         return Uploader(
             self._requester,
@@ -265,9 +259,6 @@
             html=html
         )
         return response.json().get('html', '')
-=======
-        from pycanvas.course import Page
->>>>>>> a98b9e89
 
     # def get_activity_stream(self):
     #     """
@@ -407,8 +398,8 @@
 
         :rtype: empty dict
         """
-        from user import User
-        from util import obj_or_id
+        from pycanvas.user import User
+        from pycanvas.util import obj_or_id
 
         user_id = obj_or_id(user, "user", (User,))
 
