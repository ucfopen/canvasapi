--- conflicted
+++ resolved
@@ -285,7 +285,6 @@
         else:
             return False
 
-<<<<<<< HEAD
     def list_roles(self):
         """
         List the roles available to an account.
@@ -402,7 +401,6 @@
         )
         return Role(self._requester, response.json())
 
-=======
     def enroll_by_id(self, enrollment_id, **kwargs):
         """
         Get an enrollment object by id
@@ -418,7 +416,6 @@
             **combine_kwargs(**kwargs)
         )
         return Enrollment(self._requester, response.json())
->>>>>>> 2763242a
 
 
 class AccountNotification(CanvasObject):
