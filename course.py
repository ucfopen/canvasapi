from canvas_object import CanvasObject
<<<<<<< HEAD
from util import combine_kwargs, list_objs
=======
from util import combine_kwargs
from paginated_list import PaginatedList
>>>>>>> 89da1443


class Course(CanvasObject):

    def __str__(self):
        return "%s %s %s" % (self.id, self.course_code, self.name)

    def conclude(self):
        """
        Marks the course as concluded.

        :calls: `DELETE /api/v1/courses/:id
        <https://canvas.instructure.com/doc/api/courses.html#method.courses.destroy>`
        :rtype: bool: True if the course was concluded, False otherwise.
        """
        response = self._requester.request(
            'DELETE',
            'courses/%s' % (self.id),
            event="conclude"
        )
        response_json = response.json()
        return response_json.get('conclude', False)

    def delete(self):
        """
        Permanently deletes the course.

        :calls: `DELETE /api/v1/courses/:id
        <https://canvas.instructure.com/doc/api/courses.html#method.courses.destroy>`
        :rtype: bool: True if the course was deleted, False otherwise.
        """
        response = self._requester.request(
            'DELETE',
            'courses/%s' % (self.id),
            event="delete"
        )
        response_json = response.json()
        return response_json.get('delete', False)

    def update(self, **kwargs):
        """
        Updates the course.

        :calls: `PUT /api/v1/courses/:id
        <https://canvas.instructure.com/doc/api/courses.html#method.courses.update>`
        :rtype: bool: True if the course was updated, False otherwise.
        """
        response = self._requester.request(
            'PUT',
            'courses/%s' % (self.id),
            **combine_kwargs(**kwargs)
        )

        if 'name' in response.json():
            super(Course, self).set_attributes(response.json())

<<<<<<< HEAD
        return 'name' in response.json()

    def get_user(self, user_id, user_id_type=None):
        """
        Retrieve a user by their ID. id_type denotes which endpoint to try as there are
        several different ids that can pull the same user record from Canvas.

        :calls: `GET /api/v1/courses/:course_id/users/:id`
        <https://canvas.instructure.com/doc/api/users.html#method.users.api_show>
        :param: user_id str
        :param: user_id_type str
        :rtype: :class: `pycanvas.user.User`
        """
        from user import User

        if user_id_type:
            uri = 'courses/%s/users/%s:%s' % (self.id, user_id_type, user_id)
        else:
            uri = 'courses/%s/users/%s' % (self.id, user_id)

        response = self._requester.request(
            'GET',
            uri
        )
        return User(self._requester, response.json())

    def get_users(self, **kwargs):
        """
        Lists all users in a course. If a filter is provided (`search_term` or
        `enrollment_type`), list only the users that matches the filter.

        :calls: `GET /api/v1/courses/:course_id/users`
        <https://canvas.instructure.com/doc/api/courses.html#method.courses.users>
        :rtype: list: The list of users
        """
        from user import User

        response = self._requester.request(
=======
    def get_users(self, search_term=None, **kwargs):
        """
        Lists all users in a course.
        If a `search_term` is provided, only returns matching users

        :calls: `GET /api/v1/courses/:course_id/search_users
        https://canvas.instructure.com/doc/api/courses.html#method.courses.users`
        :rtype: :class:`PaginatedList` of :class:`User`

        """
        from user import User

        return PaginatedList(
            User,
            self._requester,
>>>>>>> 89da1443
            'GET',
            'courses/%s/search_users' % (self.id),
            **combine_kwargs(**kwargs)
        )
<<<<<<< HEAD
        return list_objs(User, self._requester, response.json())

    def enroll_user(self, user, enrollment_type, **kwargs):
        """
        Create a new user enrollment for a course or a section.

        :calls: `POST /api/v1/courses/:course_id/enrollments
        <https://canvas.instructure.com/doc/api/enrollments.html#method.enrollments_api.create>`
        :param user: the user to enroll
        :type user: :class:`pycanvas.user.User`
        :param enrollment_type: the type of enrollment
        :type enrollment_type: str
        :rtype: Enrollment: object representing the enrollment
        """
        from enrollment import Enrollment

        kwargs['enrollment[user_id]'] = user.id
        kwargs['enrollment[type]'] = enrollment_type

        response = self._requester.request(
            'POST',
            'courses/%s/enrollments' % (self.id),
            **combine_kwargs(**kwargs)
        )

        return Enrollment(self._requester, response.json())

    def get_recent_students(self):
        """
        Returns a list of students in the course ordered by how
        recently they have logged in.

        :calls: `GET /api/v1/courses/:course_id/recent_students`
        <https://canvas.instructure.com/doc/api/courses.html#method.courses.recent_students>
        :rtype: list: list of User objects
        """
        from user import User

        response = self._requester.request(
            'GET',
            'courses/%s/recent_students' % (self.id)
        )

        return list_objs(User, self._requester, response.json())

    def preview_html(self, html):
        """
        Preview HTML content processed for this course.

        :calls: `POST /api/v1/courses/:course_id/preview_html`
        <https://canvas.instructure.com/doc/api/courses.html#method.courses.preview_html>
        :param html: The HTML code to preview.
        :type html: str
        :rtype: str
        """
        response = self._requester.request(
            'POST',
            'courses/%s/preview_html' % (self.id),
            html=html
        )
        return response.json().get('html', '')

    def get_settings(self):
        """
        Returns some of a course's settings.

        :calls: `GET /api/v1/courses/:course_id/settings`
        <https://canvas.instructure.com/doc/api/courses.html#method.courses.settings>
        :rtype: dict
        """
        response = self._requester.request(
            'GET',
            'courses/%s/settings' % (self.id)
        )
        return response.json()
=======
>>>>>>> 89da1443

    def update_settings(self, **kwargs):
        """
        Update a course's settings.

        :calls: `PUT /api/v1/courses/:course_id/settings`
        <https://canvas.instructure.com/doc/api/courses.html#method.courses.update_settings>
        :rtype: dict
        """
        response = self._requester.request(
            'PUT',
            'courses/%s/settings' % (self.id),
            **kwargs
        )
        return response.json()

    def reset(self):
        """
        Deletes the current course, and creates a new equivalent course
        with no content, but all sections and users moved over.

        :calls: `POST /api/v1/courses/:course_id/reset_content`
        <https://canvas.instructure.com/doc/api/courses.html#method.courses.reset_content>
        :rtype: Course
        """
        response = self._requester.request(
            'POST',
            'courses/%s/reset_content' % (self.id),
        )
        return Course(self._requester, response.json())<|MERGE_RESOLUTION|>--- conflicted
+++ resolved
@@ -1,10 +1,6 @@
 from canvas_object import CanvasObject
-<<<<<<< HEAD
-from util import combine_kwargs, list_objs
-=======
 from util import combine_kwargs
 from paginated_list import PaginatedList
->>>>>>> 89da1443
 
 
 class Course(CanvasObject):
@@ -61,7 +57,6 @@
         if 'name' in response.json():
             super(Course, self).set_attributes(response.json())
 
-<<<<<<< HEAD
         return 'name' in response.json()
 
     def get_user(self, user_id, user_id_type=None):
@@ -73,7 +68,7 @@
         <https://canvas.instructure.com/doc/api/users.html#method.users.api_show>
         :param: user_id str
         :param: user_id_type str
-        :rtype: :class: `pycanvas.user.User`
+        :rtype: :class:`pycanvas.user.User`
         """
         from user import User
 
@@ -88,19 +83,6 @@
         )
         return User(self._requester, response.json())
 
-    def get_users(self, **kwargs):
-        """
-        Lists all users in a course. If a filter is provided (`search_term` or
-        `enrollment_type`), list only the users that matches the filter.
-
-        :calls: `GET /api/v1/courses/:course_id/users`
-        <https://canvas.instructure.com/doc/api/courses.html#method.courses.users>
-        :rtype: list: The list of users
-        """
-        from user import User
-
-        response = self._requester.request(
-=======
     def get_users(self, search_term=None, **kwargs):
         """
         Lists all users in a course.
@@ -116,13 +98,10 @@
         return PaginatedList(
             User,
             self._requester,
->>>>>>> 89da1443
             'GET',
             'courses/%s/search_users' % (self.id),
             **combine_kwargs(**kwargs)
         )
-<<<<<<< HEAD
-        return list_objs(User, self._requester, response.json())
 
     def enroll_user(self, user, enrollment_type, **kwargs):
         """
@@ -156,16 +135,16 @@
 
         :calls: `GET /api/v1/courses/:course_id/recent_students`
         <https://canvas.instructure.com/doc/api/courses.html#method.courses.recent_students>
-        :rtype: list: list of User objects
+        :rtype: :class:`PaginatedList` of :class:`User`
         """
         from user import User
 
-        response = self._requester.request(
+        return PaginatedList(
+            User,
+            self._requester,
             'GET',
             'courses/%s/recent_students' % (self.id)
         )
-
-        return list_objs(User, self._requester, response.json())
 
     def preview_html(self, html):
         """
@@ -197,8 +176,6 @@
             'courses/%s/settings' % (self.id)
         )
         return response.json()
-=======
->>>>>>> 89da1443
 
     def update_settings(self, **kwargs):
         """
