import unittest
import uuid
import os

import requests_mock

from canvasapi import Canvas
from canvasapi.assignment import Assignment, AssignmentGroup
from canvasapi.course import Course, CourseNickname, Page
from canvasapi.discussion_topic import DiscussionTopic
from canvasapi.enrollment import Enrollment
from canvasapi.exceptions import ResourceDoesNotExist, RequiredFieldMissing
from canvasapi.external_feed import ExternalFeed
from canvasapi.external_tool import ExternalTool
from canvasapi.file import File
from canvasapi.folder import Folder
from canvasapi.group import Group, GroupCategory
from canvasapi.module import Module
from canvasapi.quiz import Quiz
from canvasapi.section import Section
from canvasapi.submission import Submission
from canvasapi.user import User, UserDisplay
from tests import settings
from tests.util import register_uris


@requests_mock.Mocker()
class TestCourse(unittest.TestCase):

    @classmethod
    def setUp(self):
        self.canvas = Canvas(settings.BASE_URL, settings.API_KEY)

        with requests_mock.Mocker() as m:
            requires = {
                'course': ['get_by_id', 'get_page'],
                'quiz': ['get_by_id'],
                'user': ['get_by_id']
            }
            register_uris(requires, m)

            self.course = self.canvas.get_course(1)
            self.page = self.course.get_page('my-url')
            self.quiz = self.course.get_quiz(1)
            self.user = self.canvas.get_user(1)

    # __str__()
    def test__str__(self, m):
        string = str(self.course)
        self.assertIsInstance(string, str)

    # conclude()
    def test_conclude(self, m):
        register_uris({'course': ['conclude']}, m)

        success = self.course.conclude()
        self.assertTrue(success)

    # delete()
    def test_delete(self, m):
        register_uris({'course': ['delete']}, m)

        success = self.course.delete()
        self.assertTrue(success)

    # update()
    def test_update(self, m):
        register_uris({'course': ['update']}, m)

        new_name = 'New Name'
        self.course.update(course={'name': new_name})
        self.assertEqual(self.course.name, new_name)

    # get_user()
    def test_get_user(self, m):
        register_uris({'course': ['get_user']}, m)

        user = self.course.get_user(1)

        self.assertIsInstance(user, User)
        self.assertTrue(hasattr(user, 'name'))

    def test_get_user_id_type(self, m):
        register_uris({'course': ['get_user_id_type']}, m)

        user = self.course.get_user("SISLOGIN", "sis_login_id")

        self.assertIsInstance(user, User)
        self.assertTrue(hasattr(user, 'name'))

    # get_users()
    def test_get_users(self, m):
        register_uris({'course': ['get_users', 'get_users_p2']}, m)

        users = self.course.get_users()
        user_list = [user for user in users]

        self.assertEqual(len(user_list), 4)
        self.assertIsInstance(user_list[0], User)

    # enroll_user()
    def test_enroll_user(self, m):
        requires = {
            'course': ['enroll_user'],
            'user': ['get_by_id']
        }
        register_uris(requires, m)

        enrollment_type = 'TeacherEnrollment'
        user = self.canvas.get_user(1)
        enrollment = self.course.enroll_user(user, enrollment_type)

        self.assertIsInstance(enrollment, Enrollment)
        self.assertTrue(hasattr(enrollment, 'type'))
        self.assertEqual(enrollment.type, enrollment_type)

    # get_recent_students()
    def test_get_recent_students(self, m):
        recent = {'course': ['get_recent_students', 'get_recent_students_p2']}
        register_uris(recent, m)

        students = self.course.get_recent_students()
        student_list = [student for student in students]

        self.assertEqual(len(student_list), 4)
        self.assertIsInstance(student_list[0], User)
        self.assertTrue(hasattr(student_list[0], 'name'))

    # preview_html()
    def test_preview_html(self, m):
        register_uris({'course': ['preview_html']}, m)

        html_str = "<script></script><p>hello</p>"
        prev_html = self.course.preview_html(html_str)

        self.assertIsInstance(prev_html, (str, unicode))
        self.assertEqual(prev_html, "<p>hello</p>")

    # get_settings()
    def test_get_settings(self, m):
        register_uris({'course': ['settings']}, m)

        settings = self.course.get_settings()

        self.assertIsInstance(settings, dict)

    # update_settings()
    def test_update_settings(self, m):
        register_uris({'course': ['update_settings']}, m)

        settings = self.course.update_settings()

        self.assertIsInstance(settings, dict)
        self.assertTrue(settings['hide_final_grades'])

    # upload()
    def test_upload(self, m):
        register_uris({'course': ['upload', 'upload_final']}, m)

        filename = 'testfile_%s' % uuid.uuid4().hex
        file = open(filename, 'w+')

        response = self.course.upload(file)

        self.assertTrue(response[0])
        self.assertIsInstance(response[1], dict)
        self.assertIn('url', response[1])

        # http://stackoverflow.com/a/10840586
        # Not as stupid as it looks.
        try:
            os.remove(filename)
        except OSError:
            pass

    # reset()
    def test_reset(self, m):
        register_uris({'course': ['reset']}, m)

        course = self.course.reset()

        self.assertIsInstance(course, Course)
        self.assertTrue(hasattr(course, 'name'))

    # create_quiz()
    def test_create_quiz(self, m):
        register_uris({'course': ['create_quiz']}, m)

        title = 'Newer Title'
        new_quiz = self.course.create_quiz({'title': title})

        self.assertIsInstance(new_quiz, Quiz)
        self.assertTrue(hasattr(new_quiz, 'title'))
        self.assertEqual(new_quiz.title, title)
        self.assertTrue(hasattr(new_quiz, 'course_id'))
        self.assertEqual(new_quiz.course_id, self.course.id)

    def test_create_quiz_fail(self, m):
        with self.assertRaises(RequiredFieldMissing):
            self.course.create_quiz({})

    # get_quiz()
    def test_get_quiz(self, m):
        register_uris({'course': ['get_quiz']}, m)

        target_quiz = self.course.get_quiz(1)

        self.assertIsInstance(target_quiz, Quiz)
        self.assertTrue(hasattr(target_quiz, 'course_id'))
        self.assertEqual(target_quiz.course_id, self.course.id)

    def test_get_quiz_fail(self, m):
        register_uris({'generic': ['not_found']}, m)

        with self.assertRaises(ResourceDoesNotExist):
            self.course.get_quiz(settings.INVALID_ID)

    # get_quizzes()
    def test_get_quizzes(self, m):
        register_uris({'course': ['list_quizzes', 'list_quizzes2']}, m)

        quizzes = self.course.get_quizzes()
        quiz_list = [quiz for quiz in quizzes]

        self.assertEqual(len(quiz_list), 4)
        self.assertIsInstance(quiz_list[0], Quiz)
        self.assertTrue(hasattr(quiz_list[0], 'course_id'))
        self.assertEqual(quiz_list[0].course_id, self.course.id)

    # get_modules()
    def test_get_modules(self, m):
        register_uris({'course': ['list_modules', 'list_modules2']}, m)

        modules = self.course.get_modules()
        module_list = [module for module in modules]

        self.assertEqual(len(module_list), 4)
        self.assertIsInstance(module_list[0], Module)
        self.assertTrue(hasattr(module_list[0], 'course_id'))
        self.assertEqual(module_list[0].course_id, self.course.id)

    # get_module()
    def test_get_module(self, m):
        register_uris({'course': ['get_module_by_id']}, m)

        target_module = self.course.get_module(1)

        self.assertIsInstance(target_module, Module)
        self.assertTrue(hasattr(target_module, 'course_id'))
        self.assertEqual(target_module.course_id, self.course.id)

    # create_module()
    def test_create_module(self, m):
        register_uris({'course': ['create_module']}, m)

        name = 'Name'
        new_module = self.course.create_module(module={'name': name})

        self.assertIsInstance(new_module, Module)
        self.assertTrue(hasattr(new_module, 'name'))
        self.assertTrue(hasattr(new_module, 'course_id'))
        self.assertEqual(new_module.course_id, self.course.id)

    def test_create_module_fail(self, m):
        with self.assertRaises(RequiredFieldMissing):
            self.course.create_module(module={})

    # get_enrollments()
    def test_get_enrollments(self, m):
        register_uris({'course': ['list_enrollments', 'list_enrollments_2']}, m)

        enrollments = self.course.get_enrollments()
        enrollment_list = [enrollment for enrollment in enrollments]

        self.assertEqual(len(enrollment_list), 4)
        self.assertIsInstance(enrollment_list[0], Enrollment)

    # get_section
    def test_get_section(self, m):
        register_uris({'course': ['get_section']}, m)

        section = self.course.get_section(1)

        self.assertIsInstance(section, Section)

    # create_assignment()
    def test_create_assignment(self, m):
        register_uris({'course': ['create_assignment']}, m)

        name = 'Newly Created Assignment'

        assignment = self.course.create_assignment(assignment={'name': name})

        self.assertIsInstance(assignment, Assignment)
        self.assertTrue(hasattr(assignment, 'name'))
        self.assertEqual(assignment.name, name)
        self.assertEqual(assignment.id, 5)

    def test_create_assignment_fail(self, m):
        with self.assertRaises(RequiredFieldMissing):
            self.course.create_assignment(assignment={})

    # get_assignment()
    def test_get_assignment(self, m):
        register_uris({'course': ['get_assignment_by_id']}, m)

        assignment = self.course.get_assignment('5')

        self.assertIsInstance(assignment, Assignment)
        self.assertTrue(hasattr(assignment, 'name'))

    # get_assignments()
    def test_get_assignments(self, m):
        requires = {'course': ['get_all_assignments', 'get_all_assignments2']}
        register_uris(requires, m)

        assignments = self.course.get_assignments()
        assignment_list = [assignment for assignment in assignments]

        self.assertIsInstance(assignments[0], Assignment)
        self.assertEqual(len(assignment_list), 4)

    # show_front_page()
    def test_show_front_page(self, m):
        register_uris({'course': ['show_front_page']}, m)

        front_page = self.course.show_front_page()

        self.assertIsInstance(front_page, Page)
        self.assertTrue(hasattr(front_page, 'url'))
        self.assertTrue(hasattr(front_page, 'title'))

    # create_front_page()
    def test_edit_front_page(self, m):
        register_uris({'course': ['edit_front_page']}, m)

        new_front_page = self.course.edit_front_page()

        self.assertIsInstance(new_front_page, Page)
        self.assertTrue(hasattr(new_front_page, 'url'))
        self.assertTrue(hasattr(new_front_page, 'title'))

    # get_page()
    def test_get_page(self, m):
        register_uris({'course': ['get_page']}, m)

        url = 'my-url'
        page = self.course.get_page(url)

        self.assertIsInstance(page, Page)

    # get_pages()
    def test_get_pages(self, m):
        register_uris({'course': ['get_pages', 'get_pages2']}, m)

        pages = self.course.get_pages()
        page_list = [page for page in pages]

        self.assertEqual(len(page_list), 4)
        self.assertIsInstance(page_list[0], Page)
        self.assertTrue(hasattr(page_list[0], 'course_id'))
        self.assertEqual(page_list[0].course_id, self.course.id)

    # create_page()
    def test_create_page(self, m):
        register_uris({'course': ['create_page']}, m)

        title = "Newest Page"
        new_page = self.course.create_page(wiki_page={'title': title})

        self.assertIsInstance(new_page, Page)
        self.assertTrue(hasattr(new_page, 'title'))
        self.assertEqual(new_page.title, title)
        self.assertTrue(hasattr(new_page, 'course_id'))
        self.assertEqual(new_page.course_id, self.course.id)

    def test_create_page_fail(self, m):
        with self.assertRaises(RequiredFieldMissing):
            self.course.create_page(settings.INVALID_ID)

    # get_external_tool()
    def test_get_external_tool(self, m):
        register_uris({'external_tool': ['get_by_id_course']}, m)

        tool = self.course.get_external_tool(1)

        self.assertIsInstance(tool, ExternalTool)
        self.assertTrue(hasattr(tool, 'name'))

    # get_external_tools()
    def test_get_external_tools(self, m):
        requires = {'course': ['get_external_tools', 'get_external_tools_p2']}
        register_uris(requires, m)

        tools = self.course.get_external_tools()
        tool_list = [tool for tool in tools]

        self.assertIsInstance(tool_list[0], ExternalTool)
        self.assertEqual(len(tool_list), 4)

    def test_list_sections(self, m):
        register_uris({'course': ['list_sections', 'list_sections2']}, m)

        sections = self.course.list_sections()
        section_list = [sect for sect in sections]

        self.assertIsInstance(section_list[0], Section)
        self.assertEqual(len(section_list), 4)

    def test_create_course_section(self, m):
        register_uris({'course': ['create_section']}, m)

        section = self.course.create_course_section()

        self.assertIsInstance(section, Section)

    def test_list_groups(self, m):
        requires = {'course': ['list_groups_context', 'list_groups_context2']}
        register_uris(requires, m)

        groups = self.course.list_groups()
        group_list = [group for group in groups]

        self.assertIsInstance(group_list[0], Group)
        self.assertEqual(len(group_list), 4)

    # create_group_category()
    def test_create_group_category(self, m):
        register_uris({'course': ['create_group_category']}, m)

        name_str = "Test String"
        response = self.course.create_group_category(name=name_str)
        self.assertIsInstance(response, GroupCategory)

    # list_group_categories()
    def test_list_group_categories(self, m):
        register_uris({'course': ['list_group_categories']}, m)

        response = self.course.list_group_categories()
        category_list = [category for category in response]
        self.assertIsInstance(category_list[0], GroupCategory)

    # get_discussion_topic()
    def test_get_discussion_topic(self, m):
        register_uris({'course': ['get_discussion_topic']}, m)

        topic_id = 1
        discussion = self.course.get_discussion_topic(topic_id)
        self.assertIsInstance(discussion, DiscussionTopic)
        self.assertTrue(hasattr(discussion, 'course_id'))
        self.assertEquals(discussion.course_id, 1)

    # get_full_discussion_topic()
    def test_get_full_discussion_topic(self, m):
        register_uris({'course': ['get_full_discussion_topic']}, m)

        topic_id = 1
        discussion = self.course.get_full_discussion_topic(topic_id)
        self.assertIsInstance(discussion, DiscussionTopic)
        self.assertTrue(hasattr(discussion, 'view'))
        self.assertTrue(hasattr(discussion, 'participants'))
        self.assertEquals(discussion.course_id, 1)

    # get_discussion_topics()
    def test_get_discussion_topics(self, m):
        register_uris({'course': ['get_discussion_topics']}, m)

        response = self.course.get_discussion_topics()
        discussion_list = [discussion for discussion in response]
        self.assertIsInstance(discussion_list[0], DiscussionTopic)
        self.assertTrue(hasattr(discussion_list[0], 'course_id'))
        self.assertEquals(2, len(discussion_list))

    # create_discussion_topic()
    def test_create_discussion_topic(self, m):
        register_uris({'course': ['create_discussion_topic']}, m)

        title = "Topic 1"
        discussion = self.course.create_discussion_topic()
        self.assertIsInstance(discussion, DiscussionTopic)
        self.assertTrue(hasattr(discussion, 'course_id'))
        self.assertEquals(title, discussion.title)
        self.assertEquals(discussion.course_id, 1)

    # reorder_pinned_topics()
    def test_reorder_pinned_topics(self, m):
        register_uris({'course': ['reorder_pinned_topics']}, m)

        order = [1, 2, 3]

        discussions = self.course.reorder_pinned_topics(order=order)
        self.assertTrue(discussions)

    def test_reorder_pinned_topics_no_list(self, m):
        register_uris({'course': ['reorder_pinned_topics_no_list']}, m)

        order = "1, 2, 3"

        with self.assertRaises(ValueError):
            self.course.reorder_pinned_topics(order=order)

    # get_assignment_group()
    def test_get_assignment_group(self, m):
        register_uris({'assignment': ['get_assignment_group']}, m)

        response = self.course.get_assignment_group(5)

        self.assertIsInstance(response, AssignmentGroup)
        self.assertTrue(hasattr(response, 'id'))
        self.assertTrue(hasattr(response, 'name'))
        self.assertTrue(hasattr(response, 'course_id'))
        self.assertEqual(response.course_id, 1)

    # list_group_categories()
    def test_list_assignment_groups(self, m):
        register_uris({
            'assignment': ['list_assignment_groups', 'get_assignment_group']
        }, m)

        response = self.course.list_assignment_groups()
        asnt_group_list = [assignment_group for assignment_group in response]
        self.assertIsInstance(asnt_group_list[0], AssignmentGroup)
        self.assertTrue(hasattr(asnt_group_list[0], 'id'))
        self.assertTrue(hasattr(asnt_group_list[0], 'name'))
        self.assertTrue(hasattr(asnt_group_list[0], 'course_id'))
        self.assertEqual(asnt_group_list[0].course_id, 1)

    # create_assignment_group()
    def test_create_assignment_group(self, m):
        register_uris({'assignment': ['create_assignment_group']}, m)

        response = self.course.create_assignment_group()

        self.assertIsInstance(response, AssignmentGroup)
        self.assertTrue(hasattr(response, 'id'))
        self.assertEqual(response.id, 3)

    # create_external_tool()
    def test_create_external_tool(self, m):
        register_uris({'external_tool': ['create_tool_course']}, m)

        response = self.course.create_external_tool(
            name="External Tool - Course",
            privacy_level="public",
            consumer_key="key",
            shared_secret="secret"
        )

        self.assertIsInstance(response, ExternalTool)
        self.assertTrue(hasattr(response, 'id'))
        self.assertEqual(response.id, 20)

<<<<<<< HEAD
    # submit_assignment()
    def test_submit_assignment(self, m):
        register_uris({'course': ['submit_assignment']}, m)

        assignment_id = 1
        sub_type = "online_upload"
        sub_dict = {'submission_type': sub_type}
        assignment = self.course.submit_assignment(assignment_id, sub_dict)

        self.assertIsInstance(assignment, Submission)
        self.assertTrue(hasattr(assignment, 'submission_type'))
        self.assertEqual(assignment.submission_type, sub_type)

    def test_subit_assignment_fail(self, m):
        with self.assertRaises(RequiredFieldMissing):
            self.course.submit_assignment(1, {})

    # list_submissions()
    def test_list_submissions(self, m):
        register_uris({'course': ['list_submissions']}, m)

        assignment_id = 1
        submissions = self.course.list_submissions(assignment_id)
        submission_list = [submission for submission in submissions]

        self.assertEqual(len(submission_list), 2)
        self.assertIsInstance(submission_list[0], Submission)

    # list_multiple_submission()
    def test_list_multiple_submissions(self, m):
        register_uris({'course': ['list_multiple_submissions']}, m)

        submissions = self.course.list_multiple_submissions()
        submission_list = [submission for submission in submissions]

        self.assertEqual(len(submission_list), 2)
        self.assertIsInstance(submission_list[0], Submission)

    # get_submission()
    def test_get_submission(self, m):
        register_uris({'course': ['get_submission']}, m)

        assignment_id = 1
        user_id = 1
        submission = self.course.get_submission(assignment_id, user_id)

        self.assertIsInstance(submission, Submission)
        self.assertTrue(hasattr(submission, 'submission_type'))

    # update_submission()
    def test_update_submission(self, m):
        register_uris({'course': ['update_submission', 'get_submission']}, m)

        assignment_id = 1
        user_id = 1
        submission = self.course.update_submission(
            assignment_id,
            user_id,
            submission={'excuse': True}
        )

        self.assertIsInstance(submission, Submission)
        self.assertTrue(hasattr(submission, 'excused'))

    # list_gradeable_students()
    def test_list_gradeable_students(self, m):
        register_uris({'course': ['list_gradeable_students']}, m)

        assignment_id = 1
        students = self.course.list_gradeable_students(assignment_id)
        student_list = [student for student in students]

        self.assertEqual(len(student_list), 2)
        self.assertIsInstance(student_list[0], UserDisplay)

    # mark_submission_as_read
    def test_mark_submission_as_read(self, m):
        register_uris({'course': ['mark_submission_as_read']}, m)

        submission_id = 1
        user_id = 1
        submission = self.course.mark_submission_as_read(submission_id, user_id)

        self.assertTrue(submission)

    # mark_submission_as_unread
    def test_mark_submission_as_unread(self, m):
        register_uris({'course': ['mark_submission_as_unread']}, m)

        submission_id = 1
        user_id = 1
        submission = self.course.mark_submission_as_unread(submission_id, user_id)

        self.assertTrue(submission)
=======
    # list_external_feeds()
    def test_list_external_feeds(self, m):
        register_uris({'course': ['list_external_feeds']}, m)

        feeds = self.course.list_external_feeds()
        feed_list = [feed for feed in feeds]
        self.assertEqual(len(feed_list), 2)
        self.assertTrue(hasattr(feed_list[0], 'url'))
        self.assertIsInstance(feed_list[0], ExternalFeed)

    # create_external_feed()
    def test_create_external_feed(self, m):
        register_uris({'course': ['create_external_feed']}, m)

        url_str = "http://example.com/myblog.rss"
        response = self.course.create_external_feed(url=url_str)
        self.assertIsInstance(response, ExternalFeed)

    # delete_external_feed()
    def test_delete_external_feed(self, m):
        register_uris({'course': ['delete_external_feed']}, m)

        ef_id = 1
        deleted_ef = self.course.delete_external_feed(ef_id)

        self.assertIsInstance(deleted_ef, ExternalFeed)
        self.assertTrue(hasattr(deleted_ef, 'url'))
        self.assertEqual(deleted_ef.display_name, "My Blog")
>>>>>>> c26ba8a0

    # list_files()
    def test_course_files(self, m):
        register_uris({'course': ['list_course_files', 'list_course_files2']}, m)

        files = self.course.list_files()
        file_list = [file for file in files]
        self.assertEqual(len(file_list), 4)
        self.assertIsInstance(file_list[0], File)

    # get_folder()
    def test_get_folder(self, m):
        register_uris({'course': ['get_folder']}, m)

        folder = self.course.get_folder(1)
        self.assertEqual(folder.name, "Folder 1")
        self.assertIsInstance(folder, Folder)

    # list_folders()
    def test_list_folders(self, m):
        register_uris({'course': ['list_folders']}, m)

        folders = self.course.list_folders()
        folder_list = [folder for folder in folders]
        self.assertEqual(len(folder_list), 2)
        self.assertIsInstance(folder_list[0], Folder)

    # create_folder()
    def test_create_folder(self, m):
        register_uris({'course': ['create_folder']}, m)

        name_str = "Test String"
        response = self.course.create_folder(name=name_str)
        self.assertIsInstance(response, Folder)


@requests_mock.Mocker()
class TestCourseNickname(unittest.TestCase):

    @classmethod
    def setUp(self):
        self.canvas = Canvas(settings.BASE_URL, settings.API_KEY)

        with requests_mock.Mocker() as m:
            register_uris({'user': ['course_nickname']}, m)
            self.nickname = self.canvas.get_course_nickname(1)

    # __str__()
    def test__str__(self, m):
        string = str(self.nickname)
        self.assertIsInstance(string, str)

    # remove()
    def test_remove(self, m):
        register_uris({'user': ['remove_nickname']}, m)

        deleted_nick = self.nickname.remove()

        self.assertIsInstance(deleted_nick, CourseNickname)
        self.assertTrue(hasattr(deleted_nick, 'nickname'))<|MERGE_RESOLUTION|>--- conflicted
+++ resolved
@@ -550,7 +550,6 @@
         self.assertTrue(hasattr(response, 'id'))
         self.assertEqual(response.id, 20)
 
-<<<<<<< HEAD
     # submit_assignment()
     def test_submit_assignment(self, m):
         register_uris({'course': ['submit_assignment']}, m)
@@ -645,7 +644,7 @@
         submission = self.course.mark_submission_as_unread(submission_id, user_id)
 
         self.assertTrue(submission)
-=======
+
     # list_external_feeds()
     def test_list_external_feeds(self, m):
         register_uris({'course': ['list_external_feeds']}, m)
@@ -674,7 +673,6 @@
         self.assertIsInstance(deleted_ef, ExternalFeed)
         self.assertTrue(hasattr(deleted_ef, 'url'))
         self.assertEqual(deleted_ef.display_name, "My Blog")
->>>>>>> c26ba8a0
 
     # list_files()
     def test_course_files(self, m):
