--- conflicted
+++ resolved
@@ -1544,7 +1544,6 @@
         self.assertEqual(blueprint_subscriptions[0].template_id, 2)
         self.assertEqual(blueprint_subscriptions[0].blueprint_course.get("id"), 1)
 
-<<<<<<< HEAD
     # get_outcome_import_status()
     def test_get_outcome_import_status(self, m):
         register_uris({'course': ['get_outcome_import_status']}, m)
@@ -1577,7 +1576,7 @@
 
         with self.assertRaises(IOError):
             self.course.import_outcomes(f)
-=======
+
     # list_grading_periods()
     def test_get_grading_periods(self, m):
         register_uris({'course': ['get_grading_periods']}, m)
@@ -1602,7 +1601,6 @@
         self.assertIsInstance(response, GradingPeriod)
         self.assertEqual(response.id, grading_period_id)
         self.assertEqual(response.title, "Grading period 1")
->>>>>>> 39d8349d
 
     # get_content_exports()
     def test_list_content_exports(self, m):
