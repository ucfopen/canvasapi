--- conflicted
+++ resolved
@@ -549,7 +549,6 @@
         self.assertTrue(hasattr(response, 'id'))
         self.assertEqual(response.id, 20)
 
-<<<<<<< HEAD
     # submit_assignment()
     def test_submit_assignment(self, m):
         register_uris({'course': ['submit_assignment']}, m)
@@ -644,7 +643,7 @@
         submission = self.course.mark_submission_as_unread(submission_id, user_id)
 
         self.assertTrue(submission)
-=======
+
     # list_files()
     def test_course_files(self, m):
         register_uris({'course': ['list_course_files', 'list_course_files2']}, m)
@@ -678,7 +677,6 @@
         name_str = "Test String"
         response = self.course.create_folder(name=name_str)
         self.assertIsInstance(response, Folder)
->>>>>>> b78d575e
 
 
 @requests_mock.Mocker()
