import unittest
import uuid
import os

import requests_mock

from canvasapi import Canvas
from canvasapi.assignment import Assignment
from canvasapi.avatar import Avatar
from canvasapi.bookmark import Bookmark
from canvasapi.calendar_event import CalendarEvent
from canvasapi.course import Course
from canvasapi.file import File
from canvasapi.folder import Folder
from canvasapi.group import Group
from canvasapi.enrollment import Enrollment
from canvasapi.page_view import PageView
from canvasapi.user import User
from canvasapi.login import Login
from tests import settings
from tests.util import register_uris


@requests_mock.Mocker()
class TestUser(unittest.TestCase):

    @classmethod
    def setUp(self):
        self.canvas = Canvas(settings.BASE_URL, settings.API_KEY)

        with requests_mock.Mocker() as m:
            register_uris({'user': ['get_by_id']}, m)

            self.user = self.canvas.get_user(1)

    # __str__()
    def test__str__(self, m):
        string = str(self.user)
        self.assertIsInstance(string, str)

    # get_profile()
    def test_get_profile(self, m):
        register_uris({'user': ['profile']}, m)

        profile = self.user.get_profile()

        self.assertIsInstance(profile, dict)
        self.assertIn('name', profile)

    # get_page_views()
    def test_get_page_views(self, m):
        register_uris({'user': ['page_views', 'page_views_p2']}, m)

        page_views = self.user.get_page_views()
        page_view_list = [view for view in page_views]

        self.assertEqual(len(page_view_list), 4)
        self.assertIsInstance(page_view_list[0], PageView)

    # get_courses()
    def test_get_courses(self, m):
        register_uris({'user': ['courses', 'courses_p2']}, m)

        courses = self.user.get_courses()
        course_list = [course for course in courses]

        self.assertEqual(len(course_list), 4)
        self.assertIsInstance(course_list[0], Course)

    # get_missing_submissions()
    def test_get_missing_submissions(self, m):
        register_uris({'user': ['missing_sub', 'missing_sub_p2']}, m)

        missing_assigments = self.user.get_missing_submissions()
        assignment_list = [assignment for assignment in missing_assigments]

        self.assertEqual(len(assignment_list), 4)
        self.assertIsInstance(assignment_list[0], Assignment)

    # update_settings()
    def test_update_settings(self, m):
        register_uris({'user': ['update_settings']}, m)

        settings = self.user.update_settings(manual_mark_as_read=True)

        self.assertIsInstance(settings, dict)
        self.assertIn('manual_mark_as_read', settings)
        self.assertTrue(settings['manual_mark_as_read'])

    # get_color()
    def test_get_color(self, m):
        register_uris({'user': ['color']}, m)

        color = self.user.get_color("course_1")

        self.assertIsInstance(color, dict)
        self.assertIn('hexcode', color)
        self.assertEqual(color['hexcode'], "#abc123")

    # get_colors()
    def test_get_colors(self, m):
        register_uris({'user': ['colors']}, m)

        colors = self.user.get_colors()

        self.assertIsInstance(colors, dict)
        self.assertIn('custom_colors', colors)
        self.assertIsInstance(colors['custom_colors'], dict)

    # update_color()
    def test_update_color(self, m):
        register_uris({'user': ['color_update']}, m)

        new_hexcode = "#f00f00"
        color = self.user.update_color("course_1", new_hexcode)

        self.assertIsInstance(color, dict)
        self.assertIn('hexcode', color)
        self.assertEqual(color['hexcode'], new_hexcode)

    def test_update_color_no_hashtag(self, m):
        register_uris({'user': ['color_update']}, m)

        new_hexcode = "f00f00"
        color = self.user.update_color("course_1", new_hexcode)

        self.assertIsInstance(color, dict)
        self.assertIn('hexcode', color)
        self.assertEqual(color['hexcode'], "#" + new_hexcode)

    # edit()
    def test_edit(self, m):
        register_uris({'user': ['edit']}, m)

        new_name = "New User Name"
        self.user.edit(user={'name': new_name})

        self.assertIsInstance(self.user, User)
        self.assertTrue(hasattr(self.user, 'name'))
        self.assertEqual(self.user.name, new_name)

    # merge_into()
    def test_merge_into_id(self, m):
        register_uris({'user': ['merge']}, m)

        self.user.merge_into(2)

        self.assertIsInstance(self.user, User)
        self.assertTrue(hasattr(self.user, 'name'))
        self.assertEqual(self.user.name, 'John Smith')

    def test_merge_into_user(self, m):
        register_uris({'user': ['get_by_id_2', 'merge']}, m)

        other_user = self.canvas.get_user(2)
        self.user.merge_into(other_user)

        self.assertIsInstance(self.user, User)
        self.assertTrue(hasattr(self.user, 'name'))
        self.assertEqual(self.user.name, 'John Smith')

    # get_avatars()
    def test_get_avatars(self, m):
        register_uris({'user': ['avatars', 'avatars_p2']}, m)

        avatars = self.user.get_avatars()
        avatar_list = [avatar for avatar in avatars]

        self.assertEqual(len(avatar_list), 4)
        self.assertIsInstance(avatar_list[0], Avatar)

    # get_assignments()
    def test_user_assignments(self, m):
        register_uris({'user': ['get_user_assignments', 'get_user_assignments2']}, m)

        assignments = self.user.get_assignments(1)
        assignment_list = [assignment for assignment in assignments]

        self.assertIsInstance(assignments[0], Assignment)
        self.assertEqual(len(assignment_list), 4)

    # list_enrollments()
    def test_list_enrollments(self, m):
        register_uris({'user': ['list_enrollments', 'list_enrollments_2']}, m)

        enrollments = self.user.get_enrollments()
        enrollment_list = [enrollment for enrollment in enrollments]

        self.assertEqual(len(enrollment_list), 4)
        self.assertIsInstance(enrollment_list[0], Enrollment)

    # upload()
    def test_upload(self, m):
        register_uris({'user': ['upload', 'upload_final']}, m)

        filename = 'testfile_%s' % uuid.uuid4().hex
        file = open(filename, 'w+')

        response = self.user.upload(file)

        self.assertTrue(response[0])
        self.assertIsInstance(response[1], dict)
        self.assertIn('url', response[1])

        # http://stackoverflow.com/a/10840586
        # Not as stupid as it looks.
        try:
            os.remove(filename)
        except OSError:
            pass

    # list_groups()
    def test_list_groups(self, m):
        register_uris({'user': ['list_groups', 'list_groups2']}, m)

        groups = self.user.list_groups()
        group_list = [group for group in groups]

        self.assertEqual(len(group_list), 4)
        self.assertIsInstance(group_list[0], Group)

    # list_calendar_events_for_user()
    def test_list_calendar_events_for_user(self, m):
        register_uris({'user': ['list_calendar_events_for_user']}, m)

        cal_events = self.user.list_calendar_events_for_user()
        cal_event_list = [cal_event for cal_event in cal_events]
        self.assertEqual(len(cal_event_list), 2)
        self.assertIsInstance(cal_event_list[0], CalendarEvent)

    # list_bookmarks()
    def test_list_bookmarks(self, m):
        register_uris({'bookmark': ['list_bookmarks']}, m)

        bookmarks = self.user.list_bookmarks()
        bookmark_list = [bookmark for bookmark in bookmarks]
        self.assertEqual(len(bookmark_list), 2)
        self.assertIsInstance(bookmark_list[0], Bookmark)

    # get_bookmark()
    def test_get_bookmark(self, m):
        register_uris({'bookmark': ['get_bookmark']}, m)

        bookmark = self.user.get_bookmark(45)
        self.assertIsInstance(bookmark, Bookmark)
        self.assertEqual(bookmark.name, "Test Bookmark 3")

    # create_bookmark()
    def test_create_bookmark(self, m):
        register_uris({'bookmark': ['create_bookmark']}, m)

        evnt = self.user.create_bookmark(
            name="Test Bookmark",
            url="https://www.google.com"
        )

        self.assertIsInstance(evnt, Bookmark)
        self.assertEqual(evnt.name, "Test Bookmark")
        self.assertEqual(evnt.url, "https://www.google.com")

<<<<<<< HEAD
    # list_files()
    def test_user_files(self, m):
        register_uris({'user': ['get_user_files', 'get_user_files2']}, m)

        files = self.user.list_files()
        file_list = [file for file in files]
        self.assertEqual(len(file_list), 4)
        self.assertIsInstance(file_list[0], File)

    # get_folder()
    def test_get_folder(self, m):
        register_uris({'user': ['get_folder']}, m)

        folder = self.user.get_folder(1)
        self.assertEqual(folder.name, "Folder 1")
        self.assertIsInstance(folder, Folder)

    # list_folders()
    def test_list_folders(self, m):
        register_uris({'user': ['list_folders']}, m)

        folders = self.user.list_folders()
        folder_list = [folder for folder in folders]
        self.assertEqual(len(folder_list), 2)
        self.assertIsInstance(folder_list[0], Folder)

    # create_folder()
    def test_create_folder(self, m):
        register_uris({'user': ['create_folder']}, m)

        name_str = "Test String"
        response = self.user.create_folder(name=name_str)
        self.assertIsInstance(response, Folder)
=======
    # list_user_logins()
    def test_list_user_logins(self, m):
        requires = {'user': ['list_user_logins', 'list_user_logins_2']}
        register_uris(requires, m)

        response = self.user.list_user_logins()
        login_list = [login for login in response]

        self.assertIsInstance(login_list[0], Login)
        self.assertEqual(len(login_list), 2)
>>>>>>> 6096a887
<|MERGE_RESOLUTION|>--- conflicted
+++ resolved
@@ -258,7 +258,6 @@
         self.assertEqual(evnt.name, "Test Bookmark")
         self.assertEqual(evnt.url, "https://www.google.com")
 
-<<<<<<< HEAD
     # list_files()
     def test_user_files(self, m):
         register_uris({'user': ['get_user_files', 'get_user_files2']}, m)
@@ -292,7 +291,7 @@
         name_str = "Test String"
         response = self.user.create_folder(name=name_str)
         self.assertIsInstance(response, Folder)
-=======
+
     # list_user_logins()
     def test_list_user_logins(self, m):
         requires = {'user': ['list_user_logins', 'list_user_logins_2']}
@@ -302,5 +301,4 @@
         login_list = [login for login in response]
 
         self.assertIsInstance(login_list[0], Login)
-        self.assertEqual(len(login_list), 2)
->>>>>>> 6096a887
+        self.assertEqual(len(login_list), 2)