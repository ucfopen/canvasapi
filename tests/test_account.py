--- conflicted
+++ resolved
@@ -19,11 +19,8 @@
 from canvasapi.group import Group, GroupCategory
 from canvasapi.login import Login
 from canvasapi.outcome import OutcomeGroup, OutcomeLink
-<<<<<<< HEAD
 from canvasapi.outcome_import import OutcomeImport
-=======
 from canvasapi.paginated_list import PaginatedList
->>>>>>> 39d8349d
 from canvasapi.rubric import Rubric
 from canvasapi.sis_import import SisImport
 from canvasapi.user import User
@@ -1060,7 +1057,6 @@
         self.assertEqual(admin.role, 'AccountAdmin')
         self.assertEqual(admin.role_id, 1)
 
-<<<<<<< HEAD
     # get_outcome_import_status()
     def test_get_outcome_import_status(self, m):
         register_uris({'account': ['get_outcome_import_status']}, m)
@@ -1093,7 +1089,7 @@
 
         with self.assertRaises(IOError):
             self.account.import_outcomes(f)
-=======
+
     # get_grading_periods()
     def test_get_grading_periods(self, m):
         register_uris({'account': ['get_grading_periods']}, m)
@@ -1117,5 +1113,4 @@
             {"title": "grading period 1", "id": 1, "course_id": 1}
         )
         self.assertTrue(self.account.delete_grading_period(1))
-        self.assertTrue(self.account.delete_grading_period(self.grading_period))
->>>>>>> 39d8349d
+        self.assertTrue(self.account.delete_grading_period(self.grading_period))