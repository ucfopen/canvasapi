{
	"close_notification": {
		"method": "DELETE",
		"endpoint": "accounts/1/users/1/account_notifications/1",
		"data": {
			"subject": "Subject",
			"message": "Message",
			"start_at": "2015-04-01T00:00:00Z",
			"end_at": "2018-04-01T00:00:00Z"
		},
		"status_code":  200
	},
	"create": {
		"method": "POST",
		"endpoint": "accounts",
		"data": {
			"id": 5,
			"name": "Newly Created Account",
			"parent_account_id": null,
			"root_account_id": null,
			"default_storage_quota_mb": 500,
			"default_user_storage_quota_mb": 50,
			"default_group_storage_quota_mb": 50,
			"default_time_zone": "America/New_York"
		},
		"status_code": 200
	},
	"create_2": {
		"method": "POST",
		"endpoint": "accounts/1/root_accounts",
		"data": {
			"id": 2,
			"name": "New Account From Account",
			"parent_account_id": null,
			"root_account_id": null,
			"default_storage_quota_mb": 500,
			"default_user_storage_quota_mb": 50,
			"default_group_storage_quota_mb": 50,
			"default_time_zone": "America/New_York"
		}
	},
	"create_course": {
		"method": "POST",
		"endpoint": "accounts/1/courses",
		"data": {
			"id": 1,
			"course_code": "TST1234",
			"name": "Test Course 1234",
			"workflow_state": "available",
			"account_id": 1,
			"root_account_id": 1,
			"enrollment_term_id": 1,
			"grading_standard_id": 1
		},
		"status_code": 200
	},
	"create_notification": {
		"method": "POST",
		"endpoint": "accounts/1/account_notifications",
		"data": {
			"subject": "Subject",
			"message": "Message",
			"start_at": "2015-04-01T00:00:00Z",
			"end_at": "2018-04-01T00:00:00Z"
		}
	},
	"create_subaccount": {
		"method": "POST",
		"endpoint": "accounts/1/sub_accounts",
		"data": {
			"id": 101,
			"name": "New Subaccount",
			"parent_account_id": 1,
			"root_account_id": 1,
			"default_storage_quota_mb": 500,
			"default_user_storage_quota_mb": 50,
			"default_group_storage_quota_mb": 50,
			"default_time_zone": "America/New_York"
		},
		"status_code": 200
	},
	"create_user": {
		"method": "POST",
		"endpoint": "accounts/1/users",
		"data": {
			"id": 50,
			"unique_id": 123456,
			"name": "New User"
		},
		"status_code": 200
	},
	"delete_user": {
		"method": "DELETE",
		"endpoint": "accounts/1/users/1",
		"data": {
			"id": 1,
			"name": "Deleted User"
		}
	},
	"domains": {
		"method": "GET",
		"endpoint": "accounts/search",
		"data": [
			{
				"name": "University of Example",
				"domain": "example.com",
				"distance": null
			}
		]
	},
	"get_by_id": {
		"method": "GET",
		"endpoint": "accounts/1",
		"data": {
			"id": 1,
			"name": "Canvas Account",
			"parent_account_id": null,
			"root_account_id": null,
			"default_storage_quota_mb": 500,
			"default_user_storage_quota_mb": 50,
			"default_group_storage_quota_mb": 50,
			"default_time_zone": "America/New_York"
		},
		"status_code": 200
	},
	"get_by_id_2": {
		"method": "GET",
		"endpoint": "accounts/100",
		"data": {
			"id": 100,
			"name": "Old Name",
			"parent_account_id": null,
			"root_account_id": null,
			"default_storage_quota_mb": 500,
			"default_user_storage_quota_mb": 50,
			"default_group_storage_quota_mb": 50,
			"default_time_zone": "America/Denver"
		},
		"status_code": 200
	},
	"get_by_id_3": {
		"method": "GET",
		"endpoint": "accounts/101",
		"data": {
			"id": 101,
			"name": "Old Name",
			"parent_account_id": null,
			"root_account_id": null,
			"default_storage_quota_mb": 500,
			"default_user_storage_quota_mb": 50,
			"default_group_storage_quota_mb": 50,
			"default_time_zone": "America/Denver"
		},
		"status_code": 200
	},
	"get_courses": {
		"method": "GET",
		"endpoint": "accounts/1/courses",
		"data": [
			{
				"id": 1,
				"course_code": "TEST 1",
				"name": "Test Course 1",
				"workflow_state": "available",
				"account_id": 1,
				"root_account_id": 1,
				"enrollment_term_id": 1,
				"grading_standard_id": 1
			},
			{
				"id": 2,
				"course_code": "TEST 2",
				"name": "Test Course 2",
				"workflow_state": "available",
				"account_id": 1,
				"root_account_id": 1,
				"enrollment_term_id": 1,
				"grading_standard_id": 1
			}
		],
		"headers": {
			"Link": "<mock://example.com/api/v1/accounts/1/courses?page=2&per_page=2>; rel=\"next\""
		},
		"status_code": 200
	},
	"get_courses_page_2": {
		"method": "GET",
		"endpoint": "accounts/1/courses?page=2&per_page=2",
		"data": [
			{
				"id": 3,
				"course_code": "TEST 2",
				"name": "Test Course 2",
				"workflow_state": "available",
				"account_id": 1,
				"root_account_id": 1,
				"enrollment_term_id": 1,
				"grading_standard_id": 1
			},
			{
				"id": 4,
				"course_code": "TEST 4",
				"name": "Test Course 4",
				"workflow_state": "available",
				"account_id": 1,
				"root_account_id": 1,
				"enrollment_term_id": 1,
				"grading_standard_id": 1
			}
		],
		"status_code": 200
	},
	"multiple": {
		"method": "GET",
		"endpoint": "accounts",
		"data": [
			{
				"id": 1,
				"name": "First Account",
				"parent_account_id": null,
				"root_account_id": null,
				"default_storage_quota_mb": 500,
				"default_user_storage_quota_mb": 50,
				"default_group_storage_quota_mb": 50,
				"default_time_zone": "America/Denver"
			},
			{
				"id": 2,
				"name": "Second Account",
				"parent_account_id": null,
				"root_account_id": null,
				"default_storage_quota_mb": 500,
				"default_user_storage_quota_mb": 50,
				"default_group_storage_quota_mb": 50,
				"default_time_zone": "America/Denver"
			}
		],
		"status_code": 200
	},
	"multiple_course": {
		"method": "GET",
		"endpoint": "course_accounts",
		"data": [
			{
				"id": 1,
				"name": "First Course Account",
				"parent_account_id": null,
				"root_account_id": null,
				"default_storage_quota_mb": 500,
				"default_user_storage_quota_mb": 50,
				"default_group_storage_quota_mb": 50,
				"default_time_zone": "America/Denver"
			},
			{
				"id": 2,
				"name": "Second Course Account",
				"parent_account_id": null,
				"root_account_id": null,
				"default_storage_quota_mb": 500,
				"default_user_storage_quota_mb": 50,
				"default_group_storage_quota_mb": 50,
				"default_time_zone": "America/Denver"
			}
		],
		"status_code": 200
	},
<<<<<<< HEAD
	"enroll_by_id": {
		"method": "GET",
		"endpoint": "accounts/1/enrollments/1",
		"data": {
			"id": 1
		},
		"status_code": 200
=======
	"reports": {
		"method": "GET",
		"endpoint": "accounts/1/reports",
		"data": [
			{
				"id": 1
			},
			{
				"id": 2
			}
		],
		"headers": {
			"Link": "<mock://example.com/api/v1/accounts/1/reports?page=2&per_page=2>; rel=\"next\""
		},
		"status_code": 200
	},
	"reports_page_2": {
		"method": "GET",
		"endpoint": "accounts/1/reports?page=2&per_page=2",
		"data": [
			{
				"id": 3
			},
			{
				"id": 4
			}
		],
		"status_code": 200
	},
	"report_index": {
		"method": "GET",
		"endpoint": "accounts/1/reports/sis_export_csv",
		"data": [
			{
				"id": 1,
				"report": "sis_export_csv"
			},
			{
				"id": 2,
				"report": "sis_export_csv"
			}
		],
		"headers": {
			"Link": "<mock://example.com/api/v1/accounts/1/reports/sis_export_csv?page=2&per_page=2>; rel=\"next\""
		},
		"status_code": 200
	},
	"report_index_page_2": {
		"method": "GET",
		"endpoint": "accounts/1/reports/sis_export_csv?page=2&per_page=2",
		"data": [
			{
				"id": 3,
				"report": "sis_export_csv"
			},
			{
				"id": 4,
				"report": "sis_export_csv"
			}
		],
		"status_code": 200
	},
	"subaccounts": {
		"method": "GET",
		"endpoint": "accounts/1/sub_accounts",
		"data": [
			{
				"id": 101,
				"name": "Subaccount 1"
			},
			{
				"id": 102,
				"name": "Subaccount 2"
			}
		],
		"headers": {
			"Link": "<mock://example.com/api/v1/accounts/1/sub_accounts?page=2&per_page=2>; rel=\"next\""
		},
		"status_code": 200
	},
	"subaccounts_page_2": {
		"method": "GET",
		"endpoint": "accounts/1/sub_accounts?page=2&per_page=2",
		"data": [
			{
				"id": 103,
				"name": "Subaccount 3"
			},
			{
				"id": 104,
				"name": "Subaccount 4"
			}
		],
		"status_code": 200
	},
	"users": {
		"method": "GET",
		"endpoint": "accounts/1/users",
		"data": [
			{
				"id": 1,
				"name": "User 1"
			},
			{
				"id": 2,
				"name": "User 2"
			}
		],
		"headers": {
			"Link": "<mock://example.com/api/v1/accounts/1/users?page=2&per_page=2>; rel=\"next\""
		},
		"status_code": 200
	},
	"users_page_2": {
		"method": "GET",
		"endpoint": "accounts/1/users?page=2&per_page=2",
		"data": [
			{
				"id": 3,
				"name": "User 3"
			},
			{
				"id": 4,
				"name": "User 4"
			}
		],
		"status_code": 200
	},
	"user_notifs": {
		"method": "GET",
		"endpoint": "accounts/1/users/1/account_notifications",
		"data": [
			{
				"subject": "Subject 1",
				"message": "Message 1"
			},
			{
				"subject": "Subject 2",
				"message": "Message 2"
			}
		],
		"headers": {
			"Link": "<mock://example.com/api/v1/accounts/1/users/1/account_notifications?page=2&per_page=2>; rel=\"next\""
		},
		"status_code": 200
	},
	"user_notifs_page_2": {
		"method": "GET",
		"endpoint": "accounts/1/users/1/account_notifications?page=2&per_page=2",
		"data": [
			{
				"subject": "Subject 3",
				"message": "Message 3"
			},
			{
				"subject": "Subject 4",
				"message": "Message 4"
			}
		],
		"status_code": 200
	},
	"update": {
		"method": "PUT",
		"endpoint": "accounts/100",
		"data": {
			"id": 100,
			"name": "Updated Name",
			"parent_account_id": null,
			"root_account_id": null,
			"default_storage_quota_mb": 500,
			"default_user_storage_quota_mb": 50,
			"default_group_storage_quota_mb": 50,
			"default_time_zone": "America/Denver"
		},
		"status_code": 200
	},
	"update_fail": {
		"method": "PUT",
		"endpoint": "accounts/101",
		"data": {},
		"status_code": 200
>>>>>>> a384b233
	}
}<|MERGE_RESOLUTION|>--- conflicted
+++ resolved
@@ -108,6 +108,14 @@
 			}
 		]
 	},
+	"enroll_by_id": {
+		"method": "GET",
+		"endpoint": "accounts/1/enrollments/1",
+		"data": {
+			"id": 1
+		},
+		"status_code": 200
+	},
 	"get_by_id": {
 		"method": "GET",
 		"endpoint": "accounts/1",
@@ -264,15 +272,6 @@
 		],
 		"status_code": 200
 	},
-<<<<<<< HEAD
-	"enroll_by_id": {
-		"method": "GET",
-		"endpoint": "accounts/1/enrollments/1",
-		"data": {
-			"id": 1
-		},
-		"status_code": 200
-=======
 	"reports": {
 		"method": "GET",
 		"endpoint": "accounts/1/reports",
@@ -454,6 +453,5 @@
 		"endpoint": "accounts/101",
 		"data": {},
 		"status_code": 200
->>>>>>> a384b233
 	}
 }