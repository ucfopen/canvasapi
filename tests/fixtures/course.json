--- conflicted
+++ resolved
@@ -1,286 +1,4 @@
 {
-<<<<<<< HEAD
-  "conclude": {
-    "method": "DELETE",
-    "endpoint": "courses/1",
-    "data": {
-      "conclude": true
-    },
-    "status_code": 200
-  },
-  "create_external_feed": {
-    "method": "POST",
-    "endpoint": "courses/1/external_feeds",
-    "data": {
-      "id": 1,
-      "display_name": "My Blog",
-      "url": "https://example.com/myblog.rss"
-    },
-    "status_code": 200
-  },
-  "create_folder": {
-    "method": "POST",
-    "endpoint": "courses/1/folders",
-    "data": {
-      "id": 2,
-      "name": "Test String",
-      "locked": false,
-      "hidden": false
-    },
-    "status_code": 200
-  },
-  "create_quiz": {
-    "method": "POST",
-    "endpoint": "courses/1/quizzes",
-    "data": {
-      "id": 1,
-      "title": "Newer Title"
-    },
-    "status_code": 200
-  },
-  "create_assignment": {
-    "method": "POST",
-    "endpoint": "courses/1/assignments",
-    "data": {
-      "id": 1,
-      "course_id": 1,
-      "name": "Newly Created Assignment",
-      "description": "Do this assignment"
-    },
-    "status_code": 200
-  },
-  "delete": {
-    "method": "DELETE",
-    "endpoint": "courses/1",
-    "data": {
-      "delete": true
-    },
-    "status_code": 200
-  },
-  "delete_external_feed": {
-    "method": "DELETE",
-    "endpoint": "courses/1/external_feeds/1",
-    "data": {
-      "id": 1,
-      "display_name": "My Blog",
-      "url": "https://example.com/myblog.rss"
-    },
-    "status_code": 200
-  },
-  "enroll_user": {
-    "method": "POST",
-    "endpoint": "courses/1/enrollments",
-    "data": {
-      "id": 1,
-      "course_id": 1,
-      "user_id": 1,
-      "type": "TeacherEnrollment"
-    },
-    "status_code": 200
-  },
-  "import_outcome": {
-    "method": "POST",
-    "endpoint": "courses/1/outcome_imports",
-    "data": {
-      "id": 1,
-      "created_at": "2013-12-01T23:59:00-06:00",
-      "ended_at": "2013-12-02T00:03:21-06:00",
-      "updated_at": "2013-12-02T00:03:21-06:00",
-      "workflow_state": "succeeded",
-      "data": {
-        "import_type": "instructure_csv"
-      },
-      "progress": "100",
-      "user": null
-    },
-    "status_code": 200
-  },
-  "get_all_assignments": {
-    "method": "GET",
-    "endpoint": "courses/1/assignments",
-    "data": [
-      {
-        "id": 1,
-        "course_id": 1,
-        "name": "Assignment 1",
-        "description": "Do this assignment"
-      },
-      {
-        "id": 2,
-        "course_id": 1,
-        "name": "Assignment 2",
-        "description": "Do this assignment too"
-      }
-    ],
-    "status_code": 200,
-    "headers": {
-      "Link": "<https://example.com/api/v1/courses/1/list_assignments?page=2&per_page=2>; rel=\"next\""
-    }
-  },
-  "get_all_assignments2": {
-    "method": "GET",
-    "endpoint": "courses/1/list_assignments?page=2&per_page=2",
-    "data": [
-      {
-        "id": 3,
-        "course_id": 1,
-        "name": "Assignment 1",
-        "description": "Do this assignment"
-      },
-      {
-        "id": 4,
-        "course_id": 1,
-        "name": "Assignment 2",
-        "description": "Do this assignment too"
-      }
-    ],
-    "status_code": 200
-  },
-  "get_assignment_by_id": {
-    "method": "GET",
-    "endpoint": "courses/1/assignments/1",
-    "data": {
-      "id": 1,
-      "course_id": 1,
-      "name": "Assignment 1",
-      "description": "Do this assignment"
-    },
-    "status_code": 200
-  },
-  "get_assignments_for_group": {
-    "method": "GET",
-    "endpoint": "courses/1/assignment_groups/5/assignments",
-    "data": [
-      {
-        "id": 3,
-        "course_id": 1,
-        "name": "Assignment 1",
-        "description": "Do this assignment"
-      },
-      {
-        "id": 4,
-        "course_id": 1,
-        "name": "Assignment 2",
-        "description": "Do this assignment too"
-      }
-    ],
-    "status_code": 200
-  },
-  "get_blueprint": {
-    "method": "GET",
-    "endpoint": "courses/1/blueprint_templates/1",
-    "data": {
-      "id": 1,
-      "course_id": 1,
-      "associated_course_count": 3,
-      "latest_migration": null
-    },
-    "status_code": 200
-  },
-  "get_blueprint_default": {
-    "method": "GET",
-    "endpoint": "courses/1/blueprint_templates/default",
-    "data": {
-      "id": 1,
-      "course_id": 1,
-      "associated_course_count": 3,
-      "latest_migration": null
-    },
-    "status_code": 200
-  },
-  "get_by_id": {
-    "method": "GET",
-    "endpoint": "courses/1",
-    "data": {
-      "id": 1,
-      "course_code": "TST1234",
-      "name": "Test Course 1234",
-      "workflow_state": "available",
-      "account_id": 1,
-      "root_account_id": 1,
-      "enrollment_term_id": 1,
-      "grading_standard_id": 1
-    },
-    "status_code": 200
-  },
-  "get_by_id_2": {
-    "method": "GET",
-    "endpoint": "courses/2",
-    "data": {
-      "id": 2,
-      "course_code": "TST5678",
-      "name": "Test Course 5678",
-      "workflow_state": "available",
-      "account_id": 1,
-      "root_account_id": 1,
-      "enrollment_term_id": 1,
-      "grading_standard_id": 1
-    },
-    "status_code": 200
-  },
-  "get_by_sis_id": {
-    "method": "GET",
-    "endpoint": "courses/sis_course_id:test-sis-id",
-    "data": {
-      "id": 1,
-      "sis_course_id": "test-sis-id",
-      "course_code": "SIS101",
-      "name": "SIS Course",
-      "workflow_state": "available",
-      "account_id": 1,
-      "root_account_id": 1,
-      "enrollment_term_id": 1,
-      "grading_standard_id": 1
-    },
-    "status_code": 200
-  },
-  "get_epub_export": {
-    "method": "GET",
-    "endpoint": "courses/1/epub_exports/1",
-    "data": {
-      "id": 1,
-      "name": "course1",
-      "epub_export": {
-        "id": 1,
-        "created_at": "2019-01-01T00:00:00Z",
-        "attachment": {
-          "url": "https://dummyurl.com/api/v1/attachments/789?download_frd=1&verifier=bG9sY2F0cyEh"
-        },
-        "progress_url": "https://dummyurl.com/api/v1/progress/4",
-        "user_id": 4,
-        "workflow_state": "exported"
-      }
-    },
-    "status_code": 200
-  },
-  "get_epub_exports": {
-    "method": "GET",
-    "endpoint": "epub_exports",
-    "data": {
-      "courses": [
-        {
-          "id": 1,
-          "name": "course1",
-          "epub_export": {
-            "id": 1,
-            "created_at": "2019-01-01T00:00:00Z",
-            "attachment": {
-              "url": "https://dummyurl.com/api/v1/attachments/789?download_frd=1&verifier=bG9sY2F0cyEh"
-            },
-            "progress_url": "https://dummyurl.com/api/v1/progress/4",
-            "user_id": 4,
-            "workflow_state": "exported"
-          }
-        },
-        {
-          "id": 2,
-          "name": "course2",
-          "epub_export": {
-            "id": 2,
-            "created_at": "2019-06-01T00:00:00Z",
-            "attachment": {
-              "url": "https://dummyurl.com/api/v1/attachments/789?download_frd=1&verifier=bG9sY2F0cyEh"
-=======
 	"conclude": {
 		"method": "DELETE",
 		"endpoint": "courses/1",
@@ -866,7 +584,6 @@
 			{
                 "submission_id": 4,
                 "versions": null
->>>>>>> 33f829ac
             },
             "progress_url": "https://dummyurl.com/api/v1/progress/4",
             "user_id": 5,
