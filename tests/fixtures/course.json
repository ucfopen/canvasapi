--- conflicted
+++ resolved
@@ -986,7 +986,6 @@
 		},
 		"status_code": 200
 	},
-<<<<<<< HEAD
 	"get_course_level_participation_data": {
 		"method": "GET",
 		"endpoint": "courses/1/analytics/activity",
@@ -1158,7 +1157,7 @@
 				}
 			}
 		]
-=======
+	},
 	"list_tabs": {
 		"method": "GET",
 		"endpoint": "courses/1/tabs",
@@ -1298,6 +1297,5 @@
 		"method": "DELETE",
 		"endpoint": "courses/1/assignments/1/submissions/1/read",
 		"status_code": 204
->>>>>>> ef7c6d4e
 	}
 }