--- conflicted
+++ resolved
@@ -1392,7 +1392,6 @@
 		],
 		"status_code": 200
 	},
-<<<<<<< HEAD
 	"get_quiz_group": {
 		"method": "GET",
 		"endpoint": "courses/1/quizzes/1/groups/1",
@@ -1445,7 +1444,7 @@
 		"method": "POST",
 		"endpoint": "courses/1/quizzes/1/groups/1/reorder",
 		"status_code": 204
-=======
+	},
 	"add_grading_standards": {
 		"method": "POST",
 		"endpoint": "courses/1/grading_standards",
@@ -1505,6 +1504,5 @@
 			]
 		  },
 		"status_code": 200
->>>>>>> d265d4a4
 	}
 }