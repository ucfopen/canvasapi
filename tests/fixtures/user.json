--- conflicted
+++ resolved
@@ -251,6 +251,39 @@
 				"course_id": 1,
 				"name": "Assignment 4",
 				"description": "Do this assignment too"
+			}
+		],
+		"status_code": 200
+	},
+	"list_enrollments": {
+		"method": "GET",
+		"endpoint": "users/1/enrollments",
+		"data": [
+			{
+				"id": 1,
+				"course_id": 5
+			},
+			{
+				"id": 2,
+				"course_id": 6
+			}
+		],
+		"status_code": 200,
+		"headers": {
+            "Link": "<mock://example.com/api/v1/users/1/list_enrollments?page=2&per_page=2>; rel=\"next\""
+        }
+	},
+	"list_enrollments_2": {
+		"method": "GET",
+		"endpoint": "users/1/list_enrollments?page=2&per_page=2",
+		"data": [
+			{
+				"id": 3,
+				"course_id": 7
+			},
+			{
+				"id": 4,
+				"course_id": 8
 			}
 		],
 		"status_code": 200
@@ -394,46 +427,11 @@
 			}
 		]
 	},
-<<<<<<< HEAD
-	"list_enrollments": {
-		"method": "GET",
-		"endpoint": "users/1/enrollments",
-		"data": [
-			{
-				"id": 1,
-				"course_id": 5
-			},
-			{
-				"id": 2,
-				"course_id": 6
-			}
-		],
-		"status_code": 200,
-		"headers": {
-            "Link": "<mock://example.com/api/v1/users/1/list_enrollments?page=2&per_page=2>; rel=\"next\""
-        }
-	},
-	"list_enrollments_2": {
-		"method": "GET",
-		"endpoint": "users/1/list_enrollments?page=2&per_page=2",
-		"data": [
-			{
-				"id": 3,
-				"course_id": 7
-			},
-			{
-				"id": 4,
-				"course_id": 8
-			}
-		],
-		"status_code": 200
-=======
 	"update_settings": {
 		"method": "PUT",
 		"endpoint": "users/1/settings",
 		"data": {
 			"manual_mark_as_read": true
 		}
->>>>>>> a384b233
 	}
 }