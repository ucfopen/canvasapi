import unittest

import requests_mock

from canvasapi import Canvas
from canvasapi.enrollment_term import EnrollmentTerm
from canvasapi.paginated_list import PaginatedList
from canvasapi.user import User
from tests import settings
from tests.util import register_uris


@requests_mock.Mocker()
class TestPaginatedList(unittest.TestCase):
    def setUp(self):
        self.canvas = Canvas(settings.BASE_URL, settings.API_KEY)
        self.requester = self.canvas._Canvas__requester

    # various length lists
    def test_paginated_list_empty(self, m):
        register_uris({"paginated_list": ["empty"]}, m)

        pag_list = PaginatedList(User, self.requester, "GET", "empty_list")
        item_list = [item for item in pag_list]
        self.assertEqual(len(item_list), 0)

    def test_paginated_list_single(self, m):
        register_uris({"paginated_list": ["single"]}, m)

        pag_list = PaginatedList(User, self.requester, "GET", "single_item")
        item_list = [item for item in pag_list]
        self.assertEqual(len(item_list), 1)
        self.assertIsInstance(item_list[0], User)

    def test_paginated_list_two_one_page(self, m):
        register_uris({"paginated_list": ["2_1_page"]}, m)

        pag_list = PaginatedList(User, self.requester, "GET", "two_objects_one_page")
        item_list = [item for item in pag_list]
        self.assertEqual(len(item_list), 2)
        self.assertIsInstance(item_list[0], User)

    def test_paginated_list_four_two_pages(self, m):
        register_uris({"paginated_list": ["4_2_pages_p1", "4_2_pages_p2"]}, m)

        pag_list = PaginatedList(User, self.requester, "GET", "four_objects_two_pages")
        item_list = [item for item in pag_list]
        self.assertEqual(len(item_list), 4)
        self.assertIsInstance(item_list[0], User)

    def test_paginated_list_six_three_pages(self, m):
        requires = {"paginated_list": ["6_3_pages_p1", "6_3_pages_p2", "6_3_pages_p3"]}
        register_uris(requires, m)

        pag_list = PaginatedList(User, self.requester, "GET", "six_objects_three_pages")
        item_list = [item for item in pag_list]
        self.assertEqual(len(item_list), 6)
        self.assertIsInstance(item_list[0], User)

    # reusing iterator
    def test_iterator(self, m):
        requires = {"paginated_list": ["6_3_pages_p1", "6_3_pages_p2", "6_3_pages_p3"]}
        register_uris(requires, m)

        pag_list = PaginatedList(User, self.requester, "GET", "six_objects_three_pages")
        list_1 = [item for item in pag_list]
        list_2 = [item for item in pag_list]
        self.assertEqual(list_1, list_2)

    # get item
    def test_getitem_first(self, m):
        requires = {"paginated_list": ["6_3_pages_p1", "6_3_pages_p2", "6_3_pages_p3"]}
        register_uris(requires, m)

        pag_list = PaginatedList(User, self.requester, "GET", "six_objects_three_pages")
        first_item = pag_list[0]
        self.assertIsInstance(first_item, User)

    def test_getitem_second_page(self, m):
        requires = {"paginated_list": ["6_3_pages_p1", "6_3_pages_p2", "6_3_pages_p3"]}
        register_uris(requires, m)

        pag_list = PaginatedList(User, self.requester, "GET", "six_objects_three_pages")
        third_item = pag_list[2]
        self.assertIsInstance(third_item, User)

    # slicing
    def test_slice_beginning(self, m):
        requires = {"paginated_list": ["6_3_pages_p1", "6_3_pages_p2", "6_3_pages_p3"]}
        register_uris(requires, m)

        pag_list = PaginatedList(User, self.requester, "GET", "six_objects_three_pages")
        first_two_items = pag_list[:2]
        item_list = [item for item in first_two_items]
        self.assertEqual(len(item_list), 2)
        self.assertIsInstance(item_list[0], User)
        self.assertTrue(hasattr(item_list[0], "id"))
        self.assertEqual(item_list[0].id, "1")

    def test_slice_middle(self, m):
        requires = {"paginated_list": ["6_3_pages_p1", "6_3_pages_p2", "6_3_pages_p3"]}
        register_uris(requires, m)

        pag_list = PaginatedList(User, self.requester, "GET", "six_objects_three_pages")
        middle_two_items = pag_list[2:4]
        item_list = [item for item in middle_two_items]
        self.assertEqual(len(item_list), 2)
        self.assertIsInstance(item_list[0], User)
        self.assertTrue(hasattr(item_list[0], "id"))
        self.assertEqual(item_list[0].id, "3")

    def test_slice_end(self, m):
        requires = {"paginated_list": ["6_3_pages_p1", "6_3_pages_p2", "6_3_pages_p3"]}
        register_uris(requires, m)

        pag_list = PaginatedList(User, self.requester, "GET", "six_objects_three_pages")
        middle_two_items = pag_list[4:6]
        item_list = [item for item in middle_two_items]
        self.assertEqual(len(item_list), 2)
        self.assertIsInstance(item_list[0], User)
        self.assertTrue(hasattr(item_list[0], "id"))
        self.assertEqual(item_list[0].id, "5")

    def test_slice_oversize(self, m):
        requires = {"paginated_list": ["4_2_pages_p1", "4_2_pages_p2"]}
        register_uris(requires, m)

        pag_list = PaginatedList(User, self.requester, "GET", "four_objects_two_pages")
        oversized_slice = pag_list[0:10]
        item_list = [item for item in oversized_slice]
        self.assertEqual(len(item_list), 4)

    def test_slice_out_of_bounds(self, m):
        requires = {"paginated_list": ["4_2_pages_p1", "4_2_pages_p2"]}
        register_uris(requires, m)

        pag_list = PaginatedList(User, self.requester, "GET", "four_objects_two_pages")
        out_of_bounds = pag_list[4:5]
        item_list = [item for item in out_of_bounds]
        self.assertEqual(len(item_list), 0)

    # __repr__()
    def test_repr(self, m):
        requires = {"paginated_list": ["6_3_pages_p1", "6_3_pages_p2", "6_3_pages_p3"]}
        register_uris(requires, m)

        pag_list = PaginatedList(User, self.requester, "GET", "six_objects_three_pages")
        self.assertEqual(pag_list.__repr__(), "<PaginatedList of type User>")

    def test_root_element_incorrect(self, m):
        register_uris({"account": ["get_enrollment_terms"]}, m)

        pag_list = PaginatedList(
            EnrollmentTerm,
            self.requester,
            "GET",
            "accounts/1/terms",
            _root="wrong",
        )

        with self.assertRaises(ValueError):
            pag_list[0]
            self.assertEqual(
                pag_list[0], "The key <wrong> does not exist in the response."
            )

    def test_root_element(self, m):
        register_uris({"account": ["get_enrollment_terms"]}, m)

        pag_list = PaginatedList(
            EnrollmentTerm,
            self.requester,
            "GET",
            "accounts/1/terms",
            _root="enrollment_terms",
        )

        self.assertIsInstance(pag_list[0], EnrollmentTerm)

    def test_negative_index(self, m):
        # Regression test for https://github.com/ucfopen/canvasapi/issues/305
        # Ensure that we can use negative indexing, even after loading a page

        register_uris({"paginated_list": ["4_2_pages_p1", "4_2_pages_p2"]}, m)
        pag_list = PaginatedList(User, self.requester, "GET", "four_objects_two_pages")
        pag_list[0]
        self.assertEqual(pag_list[-1].id, "4")

    def test_negative_index_for_slice_start(self, m):
        # Regression test for https://github.com/ucfopen/canvasapi/issues/305
        # Ensure that we can slice using a negative index as the start item

        register_uris({"paginated_list": ["4_2_pages_p1", "4_2_pages_p2"]}, m)
        pag_list = PaginatedList(User, self.requester, "GET", "four_objects_two_pages")
        pag_list[0]
        self.assertEqual(pag_list[-1:1], [])

    def test_negative_index_for_slice_end(self, m):
        # Regression test for https://github.com/ucfopen/canvasapi/issues/305
        # Ensure that we can slice using a negative index as the end item

        register_uris({"paginated_list": ["4_2_pages_p1", "4_2_pages_p2"]}, m)
        pag_list = PaginatedList(User, self.requester, "GET", "four_objects_two_pages")
        pag_list[0]
<<<<<<< HEAD

        with self.assertRaises(IndexError):
            pag_list[:-1]

    def test_paginated_list_no_header(self, m):
        register_uris(
            {"paginated_list": ["no_header_4_2_pages_p1", "no_header_4_2_pages_p2"]}, m
        )

        pag_list = PaginatedList(
            User,
            self.requester,
            "GET",
            "no_header_four_objects_two_pages",
            _root="assessments",
        )

        self.assertIsInstance(pag_list, PaginatedList)
        self.assertEqual(len(list(pag_list)), 4)
        self.assertIsInstance(pag_list[0], User)

    def test_paginated_list_no_header_no_next(self, m):
        register_uris({"paginated_list": ["no_header_no_next_key"]}, m)

        pag_list = PaginatedList(
            User, self.requester, "GET", "no_header_no_next_key", _root="assessments"
        )

        self.assertIsInstance(pag_list, PaginatedList)
        self.assertEqual(len(list(pag_list)), 2)
        self.assertIsInstance(pag_list[0], User)
=======
        self.assertEqual([elem.id for elem in pag_list[:-1]], list("123"))
>>>>>>> 500f3950
<|MERGE_RESOLUTION|>--- conflicted
+++ resolved
@@ -202,7 +202,6 @@
         register_uris({"paginated_list": ["4_2_pages_p1", "4_2_pages_p2"]}, m)
         pag_list = PaginatedList(User, self.requester, "GET", "four_objects_two_pages")
         pag_list[0]
-<<<<<<< HEAD
 
         with self.assertRaises(IndexError):
             pag_list[:-1]
@@ -234,6 +233,4 @@
         self.assertIsInstance(pag_list, PaginatedList)
         self.assertEqual(len(list(pag_list)), 2)
         self.assertIsInstance(pag_list[0], User)
-=======
-        self.assertEqual([elem.id for elem in pag_list[:-1]], list("123"))
->>>>>>> 500f3950
+        self.assertEqual([elem.id for elem in pag_list[:-1]], list("123"))