# Change Log

## [Unreleased]

### General

- Updated Codecov action to v3

### Bugfixes

<<<<<<< HEAD
- Fixed an issue where not all functions allowed arbitrary keyword arguments. Added a test to detect and prevent this for the future.
=======
- Fixed an issue where kwargs were not passed along to Canvas in `Course.get_module()`. (Thanks, [@bennettscience](https://github.com/bennettscience))
>>>>>>> 25551d3c

## [3.0.0] - 2022-09-21

### New Endpoint Coverage

- Delete a Rubric (Thanks, [@ggarfink](https://github.com/ggarfink))
- Grade Change Log for Assignments, Courses, and Users (Thanks, [@matthewf-ucsd](https://github.com/matthewf-ucsd))
- Content Migrations: List items for selective import (Thanks, [@matthewf-ucsd](https://github.com/matthewf-ucsd))
- List observers of a User (Thanks, [@bennettscience](https://github.com/bennettscience))
- ePortfolio endpoints (Thanks, [@Birdmaaan4](https://github.com/Birdmaaan4) and [@bennettscience](https://github.com/bennettscience))
- Delete an Admin from an Account (Thanks, [@shaneros](https://github.com/shaneros))

### General

- Added support for Python 3.10
- Smart DateTimes now support any ISO 8601 format, including time offsets. (Thanks, [@kailukaitisBrendan](https://github.com/kailukaitisBrendan))

### Bugfixes

- Fixed an issue where kwargs were not passed along to Canvas in `User.get_profile()`. (Thanks, [@breed](https://github.com/breed))
- Fixed a typo in `Canvas.create_calendar_event()` where an error message improperly listed the missing key as 'context_codes' instead of 'context_code'. (Thanks, [@dmols](https://github.com/dmols) and [@mikesuhan](https://github.com/mikesuhan))

### Breaking Changes

- Dropped support for Python 3.6
- Update `QuizSubmission.get_submission_events` to return a `PaginatedList`. (Thanks, [@stevenbell](https://github.com/stevenbell))
- Update `Course.get_course_level_student_summary_data` to return a `PaginatedList` of `CourseStudentSummary` items instead of a dictionary. (Thanks, [@craigdsthompson](https://github.com/craigdsthompson))
- Update `Course.get_outcome_results` to return a `PaginatedList` of `OutcomeResult` items instead of a dictionary. (Thanks, [@bennettscience](https://github.com/bennettscience))
- Remove unnecessary `id` parameter from `delete`, `reorder_question_group`, and `update` methods in `QuizGroup` class. (Thanks, [@kailukaitisBrendan](https://github.com/kailukaitisBrendan))
- Update `Submission` to return attachments as `File` objects instead of dictionaries. (Thanks, [@laitingsheng](https://github.com/laitingsheng))

## [2.2.0] - 2021-03-25

### New Endpoint Coverage

- Enroll a user in a section (Thanks, [@damianfs](https://github.com/damianfs))
- File quota for courses, groups, and users (Thanks, [@deundrewilliams](https://github.com/deundrewilliams))
- Provisional Grades (Thanks, [@zenith110](https://github.com/zenith110))

### General

- Added support for Python 3.9
- Added `RateLimitExceeded` exception to distinguish between being rate limited and being otherwise forbidden from accesing a resource. It is a subclass of the `Forbidden` exception.
- File uploads now accept path-like objects (Thanks, [@theunkn0wn1](https://github.com/theunkn0wn1))
- Add list of CanvasAPI Projects to README (Thanks, [@deundrewilliams](https://github.com/deundrewilliams))
- PyPI Package Description now uses README (Thanks, [@bennettscience](https://github.com/bennettscience))
- Replaced Travis CI with GitHub Actions

### Bugfixes

- Fixed an issue where `Canvas.create_poll()` did not work due to an incorrect parameter.
- Canvas.get_todo_items() now correctly returns a `PaginatedList` of `Todo` items (Thanks, [@bennettscience](https://github.com/bennettscience))
- Fixed an issue where `Favorite.remove()` did not handle parameters properly. (Thanks, [@deundrewilliams](https://github.com/deundrewilliams))

## [2.1.0] - 2020-12-04

### New Endpoint Coverage

- Course TODO items (Thanks, [@onomou](https://github.com/onomou))
- Create observer pairing code (Thanks, [@bennettscience](https://github.com/bennettscience))

### General

- Added missing documentation for the get_current_user method and clarifications to the `CurrentUser` class. (Thanks, [@Xx-Ashutosh-xX](https://github.com/Xx-Ashutosh-xX))
- `Canvas.get_announcement` now has a required parameter `context_codes`, which accepts a list of course IDs or `Course` objects.
- Updated contributing guide
- Added missing documentation for the "Smart DateTimes" feature
- Added basic troubleshooting guide to documentation

### Bugfixes

- Fixed an issue where an `Announcement` object sometimes didn't have an associated course ID. (Thanks, [@bennettscience](https://github.com/bennettscience))
- Fixed an issue where an encoding problem could lead to file downloads hanging indefinitely. (Thanks, [@blepabyte](https://github.com/blepabyte))

### Deprecation Warnings

- The `enrollment_type` argument on `Course.enroll_user` is now deprecated. Pass this information to `enrollment[type]` as a keyword argument instead. e.g. `enroll_user(enrollment={'type': 'StudentEnrollment'})`

## [2.0.0] - 2020-08-14

### General

- Added support for arbitrary keyword arguments across the entire library

### New Endpoint Coverage

- Custom Gradebook Columns (Thanks,[@aileenpongnon](https://github.com/aileenpongnon))
- Files
    - Resolve Path (Thanks,[@dsavransky](https://github.com/dsavransky))

### Bugfixes

- Fixed an issue where `Quiz.get_quiz_group` incorrectly set `course_id` to the quiz ID.  (Thanks,[@hcolclou](https://github.com/hcolclou))
- Fixed an issue where `Course.create_external_tool` didn't accept `client_id` (LTI 1.3 support).
- Fixed an issue where `Module.create_module_item` didn't (Thanks,[@aileenpongnon](https://github.com/aileenpongnon) and [@onomou](https://github.com/onomou))
- Fixed an issue where `Page.revert_to_revision` would incorrectly always set `group_id` to the page ID. Now correctly sets `group_id` or `course_id` appropriately.

### Breaking Changes

- `Course.create_external_tool` no longer supports positional arguments for its required parameters. Use keyword arguments instead.

## [1.0.0] - 2020-07-09

### General

- Added support for Python 3.8
- Dropped support for Python 3.4, 3.5, and 2.7
- Removed all previously deprecated methods and attributes.
- Upgraded Ubuntu version for Travis (Thanks,[@jonespm](https://github.com/jonespm))
- Set up automatic deployments to PyPI via Travis
- Set up nightly build

## [0.16.1] - 2020-07-06

### Bugfixes

- Fixed an issue where the user-provided API_URL/base_url wasn't run through cleanup.

### Deprecation Warnings

- Using `/api/v1/` in the API_URL has been deprecated since v0.8.0 and legacy support will be removed in the next release. Ensure your provided url doesn't contain `api/v1/`. See deprecation warning in changelog for v0.8.0.
- :warning: **_This is the final release with support for Python 3.5_** :warning:

## [0.16.0] - 2020-06-26

### New Endpoint Coverage

- Enrollment Terms
    - Get a Single Enrollment Term (Thanks, [@lcamacho](https://github.com/lcamacho))
- Files
    - Resolve Path for Course (Thanks,[@dsavransky](https://github.com/dsavransky))
- GraphQL (Thanks,[@jonespm](https://github.com/jonespm))
- Late Policy (Thanks, [@kennygperez](https://github.com/kennygperez))
- Quiz Assignment Overrides (Thanks, [@kennygperez](https://github.com/kennygperez))
- Quiz Statistics (Thanks, [@andrew-gardener](https://github.com/andrew-gardener))

### General

- Updated README to use updated parameters for getting a user's courses by enrollment state (Thanks,[@Vishvak365](https://github.com/Vishvak365))

### Deprecation Warnings

- :warning: **_This is the final release with support for Python 2.7_** :warning:
    - [Python 2.7 is end-of-life as of January 2020](https://www.python.org/doc/sunset-python-2/)
    - Future releases of CanvasAPI will *NOT* support any version of Python 2
- :warning: **_This is the final release with support for Python 3.4_** :warning:
    - [Python 3.4 is end-of-life as of March 2019](https://www.python.org/downloads/release/python-3410/)
    - Future releases of CanvasAPI will *NOT* support Python 3.4 or below
- This is the final deprecation warning for all methods marked as deprecated in this changelog or in our documentation. They will be removed in the next release.

### Bugfixes

- Fixed an issue where `Quiz.get_submission()` ignored data added from using the `include` kwarg. (Thanks,[@Mike-Nahmias](https://github.com/Mike-Nahmias))
- Fixed the broken `__str__` method on the `ChangeRecord` class (Thanks,[@Mike-Nahmias](https://github.com/Mike-Nahmias))
- Fixed an issue where printing an `AccountReport` would fail due to not having an ID (Thanks,[@Mike-Nahmias](https://github.com/Mike-Nahmias))
- Fixed an issue where `"report_type"` was passed improperly (Thanks,[@brucespang](https://github.com/brucespang))
- Fixed some new `flake8` issues (Thanks,[@dsavransky](https://github.com/dsavransky) and [@jonespm](https://github.com/jonespm))
- Fixed an incorrect docstring for `Course.create_page()` (Thanks,[@dsavransky](https://github.com/dsavransky))
- Fixed an issue where extra whitespace in the user-supplied canvas URL would break `PaginatedList` (Thanks,[@amorqiu](https://github.com/amorqiu))

## [0.15.0] - 2019-11-19

### New Endpoint Coverage

- Assignment Extensions (Thanks, [@ljoks](https://github.com/ljoks))
- AssignmentGroup (Thanks, [@ctcuff](https://github.com/ctcuff))
    - List Assignments
- Authentications Log (Thanks, [@weining-li](https://github.com/weining-li))
- Brand Configs (Thanks, [@bennettscience](https://github.com/bennettscience))
- Comm Messages (Thanks, [@ljoks](https://github.com/ljoks))
- File Usage Rights (Thanks, [@atarisafari](https://github.com/atarisafari) and [@joonro](https://github.com/joonro))
- Gradebook History (Thanks, [@gdijkhoffz](https://github.com/gdijkhoffz))
- Quiz Reports (Thanks, [@atarisafari](https://github.com/atarisafari)
- Quiz Submission Events (Thanks, [@Goff-Davis](https://github.com/Goff-Davis))
- Quiz Submission User List (Thanks, [@gdijkhoffz](https://github.com/gdijkhoffz))
- Rubric Associations (Thanks, [@weining-li](https://github.com/weining-li))

### General

- Throw `IndexError` when using negative indexes on `PaginatedList` objects (Thanks, [@UniversalSuperBox](https://github.com/UniversalSuperBox))
- `Assignment.overrides` now returns a list of `AssignmentOverride` objects.

### Deprecation Warnings

- `CanvasObject.attributes` is now deprecated and will be removed in a future version.
- `CanvasObject.to_json()` is now deprecated and will be removed in a future version. To view the original attributes sent by Canvas, enable logs from the requests library.

### Bugfixes

- Fixed an issue where `util.clean_headers()` would throw a `ValueError` if a user accidentally included a space in their API token. (Thanks, [@keeeeeegan](https://github.com/keeeeeegan))
- Fixed an issue where `QuizSubmission` objects sometimes wouldn't have a course_id, making some methods unusable. (Thanks, [@bennettscience](https://github.com/bennettscience))
- Fixed an issue where `get_user()` did not accept arbitrary keyword arguments (Thanks, [@eriktews](https://github.com/eriktews))
- Fixed an issue where an import was triggering a `DeprecationWarning` (Thanks, [@Screeeech](https://github.com/Screeeech))
- Fixed an issue where a GroupedSubmission wasn't saving the `submissions` attribute properly

## [0.14.0] - 2019-08-20

### New Endpoint Coverage

- API Token scopes (Thanks, [@jrsilveti](https://github.com/jrsilveti))
    - List scopes
- Account Notifications (Thanks, [@jrsilveti](https://github.com/jrsilveti))
    - Show a global notification
    - Update a global notification
- Account Reports (Thanks, [@jrsilveti](https://github.com/jrsilveti))
    - Start a report
    - Status of a report
    - Delete a report
- Collaborations (Thanks, [@jrsilveti](https://github.com/jrsilveti))
    - List collaborations
    - List members of a collaboration
- Feature Flags (Thanks, [@cat0698](https://github.com/cat0698))
    - List features
    - List enabled features
    - Get feature flag
    - Set feature flag
    - Remove feature flag
- Rubric (Thanks, [@cat0698](https://github.com/cat0698))
    - Create a single rubric

### General

- Removed overzealous global enabling of `DeprecationWarning`. (Thanks, [@Screeeech](https://github.com/Screeeech))
    - *Note:* `DeprecationWarnings` are disabled by default, so you may need to run your code with `python -Wd` to see them.

## [0.13.0] - 2019-07-08

### New Endpoint Coverage

- Content Exports (Thanks, [@weining-li](https://github.com/weining-li))
- ePub Exports (Thanks, [@jrsilveti](https://github.com/jrsilveti))
- Favorites (Thanks, [@atarisafari](https://github.com/atarisafari))
- Grading Periods (Thanks, [@jrsilveti](https://github.com/jrsilveti))
- Outcome Import (Thanks, [@jrsilveti](https://github.com/jrsilveti))
- Peer Reviews (Thanks, [@vutoan1245](https://github.com/vutoan1245))
- Planner (Thanks, [@weining-li](https://github.com/weining-li))
    - Planner
    - Planner Notes
    - Planner Overrides
- Polls (Thanks, [@Goff-Davis](https://github.com/Goff-Davis))
    - Poll
    - PollChoice
    - PollSession
    - PollSubmission
- Quiz Submission Questions (Thanks, [@bradfordlynch](https://github.com/bradfordlynch))

### General

- Added [documentation for Debugging](https://canvasapi.readthedocs.io/en/latest/debugging.html)
- Added request and response logging to `Requester.request`
- Added [documentation for Exceptions](https://canvasapi.readthedocs.io/en/latest/exceptions.html)
- Added generic error handling for unhandled 4XX+ HTTP errors
- Added [Code of Conduct](https://github.com/ucfopen/canvasapi/blob/develop/CODE_OF_CONDUCT.md)
- Added support for PATCH methods (Thanks, [@us91](https://github.com/us91))
- Added a warning when using a blank `CANVAS_URL` (Thanks, [@gdijkhoffz](https://github.com/gdijkhoffz))
- Added Issue and Pull Request Templates
- Added CODEOWNERS file

### Deprecation Warnings

- `Quiz.get_all_quiz_submissions` is now deprecated. Use `Quiz.get_submissions` instead.

### Bugfixes

- Fixed an issue where creating an external tool did not properly send parameters to Canvas. (Thanks, [@altgilbers](https://github.com/altgilbers))
- Fixed an issue where getting Quiz Submissions would only return up to the first 10 results (Thanks,[@Mike-Nahmias](https://github.com/Mike-Nahmias))
- Fixed an issue where unhandled 4XX and 5XX HTTP errors would cause a JSONDecodeError
- Removed a limitation where the parameter `grouped` being passed to `get_multiple_submissions` would be ignored. These methods now return a `GroupedSubmission` object containing multiple `Submission` objects, instead of ignoring. (Thanks, [@bennettscience](https://github.com/bennettscience))

## [0.12.0] - 2019-04-03

### New Endpoint Coverage

- Assignment Overrides
- Quiz Submissions (Thanks, [@wallacetyler](https://github.com/wallacetyler))
- Blueprints (Thanks, [@gdijkhoffz](https://github.com/gdijkhoffz))
- Create an Admin (Thanks, [@altgilbers](https://github.com/altgilbers))
- SIS Imports (Thanks, [@nottheswimmer](https://github.com/nottheswimmer))
- Create and Delete Communication Channels (Thanks, [@matthewf-ucsd](https://github.com/matthewf-ucsd))

### General

- Added support for HTTP response 409 (Thanks, [@wallacetyler](https://github.com/wallacetyler))

### Bugfixes

- Fixed an issue where `Section.edit()` didn't accept keyword arguments (Thanks, [@wjw27](https://github.com/wjw27))

## [0.11.0] - 2018-09-17

### New Endpoint Coverage

- Get all quiz submissions (Thanks, [@petarGitNik](https://github.com/petarGitNik))
- Upload a file to a submission (Thanks, [@MarkLalor](https://github.com/MarkLalor))
- Upload a file to a folder (Thanks, [@elec3647](https://github.com/elec3647))
- Get Admins in an account (Thanks, [@kensler](https://github.com/kensler))

### General

- Added support for Python 3.7
- Added a warning when using HTTP for the base url instead of HTTPS. This should help prevent some confusing behavior that Canvas exhibits when making HTTP requests to an HTTPS-enabled instance.
- Added more detailed [documentation for passing complex parameters as keyword arguments](https://canvasapi.readthedocs.io/en/latest/keyword-args.html).

### Bugfixes

- Fixed an issue where `Outcome.get_subgroups()` didn't have sufficient context to call other methods.
- Fixed improper passing of keyword arguments when editing a Module (Thanks, [@phaustin](https://github.com/phaustin))

## [0.10.0] - 2018-06-01

### New Endpoint Coverage

- Content Migrations (Thanks, [@qwertynerd97](https://github.com/qwertynerd97))
- Copy a File (Thanks, [@qwertynerd97](https://github.com/qwertynerd97))
- Course Quiz Extensions
- List Announcements (Thanks, [@rmanbaird](https://github.com/rmanbaird))
- Grade/Comment on Multiple Submissions (Thanks, [@rmanbaird](https://github.com/rmanbaird))
- Quiz Extensions

### General

- Lots of docstring fixes. (Thanks, [@rmanbaird](https://github.com/rmanbaird))

### Deprecation Warnings

- All methods starting with `list_` have been deprecated. Each has been replaced with a corresponding method starting with `get_`. For example, `Course.list_groups()` is now `Course.get_groups()`. The `list_` methods will be removed in a future release. (Thanks [@qwertynerd97](https://github.com/qwertynerd97) for doing the bulk of the grunt work.)
- `Course.update_tab()` is now deprecated. Use `Tab.update()` instead.

### Bugfixes

- Fixed a bug where taking a slice of a `PaginatedList` where the `start` was larger than the list caused an infinite loop.
- Fixed a typo that prevented `Assignment.submit()` from working properly. (Thanks, [@Tobiaqs](https://github.com/Tobiaqs))

## [0.9.0] - 2018-03-01

### New Endpoint Coverage

- Quiz Questions

### General

- Added example usage for several common endpoints to our documentation.
- Updated `PaginatedList` to allow specification of the root element to build the list from when given an atypical JSON response (see [#146](https://github.com/ucfopen/canvasapi/issues/146)). (thanks [@dfwarden](https://github.com/dfwarden))
- Improved keyword argument support for `course.get_section()` (thanks [@andrew-gardener](https://github.com/andrew-gardener))
- When uploading a file to a submission with `Submission.upload_comment()`, it will automatically attached to a new comment.

### Deprecation Warnings

- :warning: **_Dropped support for Python 3.3_** :warning:
    - [Python 3.3 is end-of-life as of September 2017](https://www.python.org/dev/peps/pep-0398/#lifespan)
    - Should continue to function in 3.3, but compatibility cannot be guaranteed going forward.
- Several methods in the `Course` and `Section` classes relating to assignments and submissions have been deprecated.
    - Comparable methods have been implemented in the `Assignment` and `Submission` classes, as appropriate.
    - The deprecated methods now include a warning in the documentation with reference to the replacement. Additionally, the deprecated methods will raise a `DeprecationWarning`.
    - These methods will be removed in a future release.
- `Course.list_sections()` has been deprecated. Use `Course.get_sections()` instead.

### Bugfixes

- Fixed an issue where booleans would be capitalized when sent to Canvas, causing Canvas to misinterpret them and set default values.
- Fixed an issue where unexpected JSON responses from Canvas would cause `PaginatedList` objects to fail.

## [0.8.2] - 2018-01-24

### Bugfixes

- Fixed an issue where editing and deleting user logins would use incorrect IDs.

## [0.8.1] - 2018-01-23

### General

- Fixed several incorrect and missing docstrings

### Bugfixes

- Fixed an issue where Canvas returning `while(1);` at the beginning of a response to uploading a file prevented uploads from completing.
- Fixed an issue where a trailing slash in the provided BASE_URL would cause `PaginatedList` objects to fail.
- Fixed an issue where combine_kwargs was transposing empty brackets and keys when a dictionary had a list as a value.

## [0.8.0] - 2018-01-04

### New Endpoint Coverage

- Account
    - Delete a sub account
- Grading Standards (Thanks, [@JonGuilbe](https://github.com/JonGuilbe))
- Notification Preferences (Thanks, [@a-goetz](https://github.com/a-goetz))
    - Update a preference
    - Update preferences by category
    - Update multiple preferences
- Outcomes (Thanks, [@a-goetz](https://github.com/a-goetz))
- Quiz Question Groups (Thanks, [@JonGuilbe](https://github.com/JonGuilbe))
- Rubric (Thanks, [@sigurdurb](https://github.com/sigurdurb))

### General

- Added support for other iterables as parameter values. (Thanks, [@liblit](https://github.com/liblit))
- For many endpoints that accept an "object id", either a CanvasAPI Object or integer ID can now be passed. (Thanks, [@a-goetz](https://github.com/a-goetz))
- Added a requester cache that remembers the last 5 requests to Canvas. It can be accessed as the attribute `_cache` of the `requester object`. (e.g. `course._requester._cache`)
- Files can now be downloaded directly from the `File` object in one of two ways: (Thanks, [@DanBrink91](https://github.com/DanBrink91))
    1. `get_contents` will directly return the contents of the file. (e.g. `file.get_contents()`)
    2. `download` will download the file and save it to the provided path. (e.g. `file.download('example.txt')`)
- Moved several methods exclusive to the API Key owner's user from the `User` class to a new class called `CurrentUser`. There is a new method in the `Canvas` class called `get_current_user` to access this object. (e.g. `canvas.get_current_user()`) (Thanks, [@DanBrink91](https://github.com/DanBrink91))

### Bugfixes

- Fixed a bug where creating conversations wouldn't work until the user iterated over the response.
- Lots of formatting fixes and spelling corrections.

### Deprecation Warning

Including `/api/v1/` at the end of the API URL passed to a new `Canvas` object is now deprecated. Users should now only pass the root URL into the `Canvas` object (e.g. `"https://example.com/api/v1/"` should now be `"https://example.com"`).

For now, users including `/api/v1/` will see a `DeprecationWarning`, but things will otherwise operate normally. The ability to continue using `/api/v1/` will be removed in a future release.

## [0.7.0] - 2017-10-04

Thanks to all the contributors who helped with this release: [@stephenwoosley](https://github.com/stephenwoosley), [@jackrsteiner](https://github.com/jackrsteiner), and [@allygator](https://github.com/allygator). You guys are awesome!

Huge thanks to [@liblit](https://github.com/liblit) for lots of issues, suggestions, and pull requests. Couldn't have done all this without you!

### New Endpoint Coverage

- Upload file to a Submission Comment (`Submission.upload_comment()`)

### General

- Switched to `flake8` instead of just `pyflakes` and `pycodestyle`.
- Added markdown linter and fixed related issues.
- `DateTime` "Smart Objects" are now timezone aware.
- Keyword arguments now support lists and tuples. Can be nested in other lists and/or inside dictionaries. See issue [#55](https://github.com/ucfopen/canvasapi/issues/55) for details.
- `DateTime` objects passed as params now auto-format to ISO 8601 strings.
- Added table of contents to README.
- Updated "Getting Started" page in Documentation to match README.

### Bugfixes

- Fixed an issue where editing a page would report a missing ID.
- Fixed an issue where kwargs weren't passed along in `Course.get_pages()`.
- Fixed an issue where `Course.list_multiple_submissions()` would always set grouped to `True`. It now correctly always sets grouped to `False` by removing the param.
- Fixed several issues relating to `DiscussionTopic` methods returning incorrect types.
- Fixed an issue where reordering pinned topics had no valid values for the order param.

## [0.6.0] - 2017-08-15

### General

- Added support for SIS IDs to get accounts, courses, groups and sections. (Thanks for the suggestion, [@sigurdurb](https://github.com/sigurdurb)!)

## [0.5.1] - 2017-08-02

### General

- Moved documentation to [Read the Docs](http://canvasapi.readthedocs.io).

### Bugfixes

- Fixed an issue where kwargs in Python 2.7 wouldn't be properly formatted when converted to get parameters.

## [0.5.0] - 2017-07-10

### New Endpoint Coverage

- Files (Get file from Canvas, Course, Group, or User)

### General

- Added support for Python 3.3, 3.4, 3.5, and 3.6 while maintaining 2.7 compatibility.

### Bugfixes

- Fixed an issue where non-ASCII characters in CanvasObject data would throw UnicodeEncodeError exceptions.

## [0.4.0] - 2017-06-16

### New Endpoint Coverage

- Analytics
- Announcement External Feeds
- Authentication Providers
- Communications Channels
- Files
- Logins
- Notification Preferences
- Submissions
- Search
- Tabs
- User Observees

### General

- Set up TravisCI and Coveralls.
- Added Badges to README.
- Updated CONTRIBUTING.md to more accurately reflect our dev process.

## [0.3.0] - 2017-03-30

### New Endpoint Coverage

- Appointment Groups
- Assignment Groups
- Bookmarks
- Calendar Events
- Discussions
- External Tools

### General

- Updated CHANGELOG.md format
- Created AUTHORS.md
- Added LICENSE
- Added `pycodestyle` and `pyflakes` requirements
- Added setup.cfg with `pycodestyle` max-line-length definition
- Moved .coveragerc settings to setup.cfg
- Changed `assert` statements to use the assertion methods built into unittest.

## [0.2.0] - 2017-01-04

### New Endpoint Coverage

- Groups
- Roles
- Page Revisions
- Sections
- Conversations

### General

- Standardized `__str__` methods. They now (generally) follow the convention of the value of the single most relevant field followed by an ID in parentheses.
- Reworked how `requests_mock` is used in test suite.
- Nested dictionaries are now allowed as kwargs
- Split 401 into two exceptions: `InvalidAccessToken` if `'WWW-Authenticate'` header is present. Otherwise, `Unauthorized`.

### Bugfixes

- Moved some incorrectly placed enrollment methods to the Enrollment class.
- Corrected `Process` class to `Progress`
- Minor text fixes.

## [0.1.2] - 2016-07-22

### New Endpoint Coverage

- Getting a Group
- Uploading a file to a Course or User
- Several Page related endpoints

### General

- Added contribution guide
- Added Docker container for testing (e.g. with Jenkins)
- Split requirements files into three:
    - dev_requirements.txt
    - tests_requirements.txt
    - requirements.txt

### Bugfixes

- Added some missing parameters
- Fixed some incorrectly defined parameters
- Fixed an issue where tests would fail due to an improperly configured requires block

[Unreleased]: https://github.com/ucfopen/canvasapi/compare/v3.0.0...develop
[3.0.0]: https://github.com/ucfopen/canvasapi/compare/v2.2.0...v3.0.0
[2.2.0]: https://github.com/ucfopen/canvasapi/compare/v2.1.0...v2.2.0
[2.1.0]: https://github.com/ucfopen/canvasapi/compare/v2.0.0...v2.1.0
[2.0.0]: https://github.com/ucfopen/canvasapi/compare/v1.0.0...v2.0.0
[1.0.0]: https://github.com/ucfopen/canvasapi/compare/v0.16.1...v1.0.0
[0.16.1]: https://github.com/ucfopen/canvasapi/compare/v0.16.0...v0.16.1
[0.16.0]: https://github.com/ucfopen/canvasapi/compare/v0.15.0...v0.16.0
[0.15.0]: https://github.com/ucfopen/canvasapi/compare/v0.14.0...v0.15.0
[0.14.0]: https://github.com/ucfopen/canvasapi/compare/v0.13.0...v0.14.0
[0.13.0]: https://github.com/ucfopen/canvasapi/compare/v0.12.0...v0.13.0
[0.12.0]: https://github.com/ucfopen/canvasapi/compare/v0.11.0...v0.12.0
[0.11.0]: https://github.com/ucfopen/canvasapi/compare/v0.10.0...v0.11.0
[0.10.0]: https://github.com/ucfopen/canvasapi/compare/v0.9.0...v0.10.0
[0.9.0]: https://github.com/ucfopen/canvasapi/compare/v0.8.2...v0.9.0
[0.8.2]: https://github.com/ucfopen/canvasapi/compare/v0.8.1...v0.8.2
[0.8.1]: https://github.com/ucfopen/canvasapi/compare/v0.8.0...v0.8.1
[0.8.0]: https://github.com/ucfopen/canvasapi/compare/v0.7.0...v0.8.0
[0.7.0]: https://github.com/ucfopen/canvasapi/compare/v0.6.0...v0.7.0
[0.6.0]: https://github.com/ucfopen/canvasapi/compare/v0.5.1...v0.6.0
[0.5.1]: https://github.com/ucfopen/canvasapi/compare/v0.5.0...v0.5.1
[0.5.0]: https://github.com/ucfopen/canvasapi/compare/v0.4.0...v0.5.0
[0.4.0]: https://github.com/ucfopen/canvasapi/compare/v0.3.0...v0.4.0
[0.3.0]: https://github.com/ucfopen/canvasapi/compare/v0.2.0...v0.3.0
[0.2.0]: https://github.com/ucfopen/canvasapi/compare/v0.1.2...v0.2.0
[0.1.2]: https://github.com/ucfopen/canvasapi/compare/v0.1.1...v0.1.2<|MERGE_RESOLUTION|>--- conflicted
+++ resolved
@@ -8,11 +8,8 @@
 
 ### Bugfixes
 
-<<<<<<< HEAD
+- Fixed an issue where kwargs were not passed along to Canvas in `Course.get_module()`. (Thanks, [@bennettscience](https://github.com/bennettscience))
 - Fixed an issue where not all functions allowed arbitrary keyword arguments. Added a test to detect and prevent this for the future.
-=======
-- Fixed an issue where kwargs were not passed along to Canvas in `Course.get_module()`. (Thanks, [@bennettscience](https://github.com/bennettscience))
->>>>>>> 25551d3c
 
 ## [3.0.0] - 2022-09-21
 
