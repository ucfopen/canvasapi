--- conflicted
+++ resolved
@@ -14,15 +14,12 @@
     - Update a calendar's visibility
     - Update many calendars' visibility
     - List all account calendars
-<<<<<<< HEAD
-- Query Course Events (Thanks, [damols](https://github.com/dmols))
+- Query Course Events (Thanks, [@dmols](https://github.com/dmols))
     - Query by course
     - Query by account
-=======
 - Moderation Grading (Moderation Set)
     - List students selected for moderation
     - Select students for moderation
->>>>>>> f4e725a1
 
 ### General
 
