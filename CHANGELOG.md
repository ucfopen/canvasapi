# Change Log

## [Unreleased]

### New Endpoint Coverage

- Course TODO items (Thanks, [@onomou](https://github.com/onomou))
- Create observer pairing code (Thanks, [@bennettscience](https://github.com/bennettscience))

### General

- Added missing documentation for the get_current_user method and clarifications to the CurrentUser class. (Thanks, [@Xx-Ashutosh-xX](https://github.com/Xx-Ashutosh-xX))
- `Canvas.get_announcement` now has a required parameter `context_codes`, which accepts a list of course IDs or `Course` objects.
<<<<<<< HEAD
- Added basic troubleshooting guide to documentation
=======
- Updated contributing guide
- Added missing documentation for the "Smart DateTimes" feature
>>>>>>> 499b7d30

### Bugfixes

- Fixed an issue where an `Announcement` object sometimes didn't have an associated course ID. (Thanks, [@bennettscience](https://github.com/bennettscience))
- Fixed an issue where an encoding problem could lead to file downloads hanging indefinitely. (Thanks, [@blepabyte](https://github.com/blepabyte))

### Deprecation Warnings

- The `enrollment_type` argument on `Course.enroll_user` is now deprecated. Pass this information to `enrollment[type]` as a keyword argument instead. e.g. `enroll_user(enrollment={'type': 'StudentEnrollment'})`

## [2.0.0] - 2020-08-14

### General

- Added support for arbitrary keyword arguments across the entire library

### New Endpoint Coverage

- Custom Gradebook Columns (Thanks,[@aileenpongnon](https://github.com/aileenpongnon))
- Files
    - Resolve Path (Thanks,[@dsavransky](https://github.com/dsavransky))

### Bugfixes

- Fixed an issue where `Quiz.get_quiz_group` incorrectly set `course_id` to the quiz ID.  (Thanks,[@hcolclou](https://github.com/hcolclou))
- Fixed an issue where `Course.create_external_tool` didn't accept `client_id` (LTI 1.3 support).
- Fixed an issue where `Module.create_module_item` didn't (Thanks,[@aileenpongnon](https://github.com/aileenpongnon) and [@onomou](https://github.com/onomou))
- Fixed an issue where `Page.revert_to_revision` would incorrectly always set `group_id` to the page ID. Now correctly sets `group_id` or `course_id` appropriately.

### Breaking Changes

- `Course.create_external_tool` no longer supports positional arguments for its required parameters. Use keyword arguments instead.

## [1.0.0] - 2020-07-09

### General

- Added support for Python 3.8
- Dropped support for Python 3.4, 3.5, and 2.7
- Removed all previously deprecated methods and attributes.
- Upgraded Ubuntu version for Travis (Thanks,[@jonespm](https://github.com/jonespm))
- Set up automatic deployments to PyPI via Travis
- Set up nightly build

## [0.16.1] - 2020-07-06

### Bugfixes

- Fixed an issue where the user-provided API_URL/base_url wasn't run through cleanup.

### Deprecation Warnings

- Using `/api/v1/` in the API_URL has been deprecated since v0.8.0 and legacy support will be removed in the next release. Ensure your provided url doesn't contain `api/v1/`. See deprecation warning in changelog for v0.8.0.
- :warning: **_This is the final release with support for Python 3.5_** :warning:

## [0.16.0] - 2020-06-26

### New Endpoint Coverage

- Enrollment Terms
    - Get a Single Enrollment Term (Thanks, [@lcamacho](https://github.com/lcamacho))
- Files
    - Resolve Path for Course (Thanks,[@dsavransky](https://github.com/dsavransky))
- GraphQL (Thanks,[@jonespm](https://github.com/jonespm))
- Late Policy (Thanks, [@kennygperez](https://github.com/kennygperez))
- Quiz Assignment Overrides (Thanks, [@kennygperez](https://github.com/kennygperez))
- Quiz Statistics (Thanks, [@andrew-gardener](https://github.com/andrew-gardener))

### General

- Updated README to use updated parameters for getting a user's courses by enrollment state (Thanks,[@Vishvak365](https://github.com/Vishvak365))

### Deprecation Warnings

- :warning: **_This is the final release with support for Python 2.7_** :warning:
    - [Python 2.7 is end-of-life as of January 2020](https://www.python.org/doc/sunset-python-2/)
    - Future releases of CanvasAPI will *NOT* support any version of Python 2
- :warning: **_This is the final release with support for Python 3.4_** :warning:
    - [Python 3.4 is end-of-life as of March 2019](https://www.python.org/downloads/release/python-3410/)
    - Future releases of CanvasAPI will *NOT* support Python 3.4 or below
- This is the final deprecation warning for all methods marked as deprecated in this changelog or in our documentation. They will be removed in the next release.

### Bugfixes

- Fixed an issue where `Quiz.get_submission()` ignored data added from using the `include` kwarg. (Thanks,[@Mike-Nahmias](https://github.com/Mike-Nahmias))
- Fixed the broken `__str__` method on the `ChangeRecord` class (Thanks,[@Mike-Nahmias](https://github.com/Mike-Nahmias))
- Fixed an issue where printing an `AccountReport` would fail due to not having an ID (Thanks,[@Mike-Nahmias](https://github.com/Mike-Nahmias))
- Fixed an issue where `"report_type"` was passed improperly (Thanks,[@brucespang](https://github.com/brucespang))
- Fixed some new `flake8` issues (Thanks,[@dsavransky](https://github.com/dsavransky) and [@jonespm](https://github.com/jonespm))
- Fixed an incorrect docstring for `Course.create_page()` (Thanks,[@dsavransky](https://github.com/dsavransky))
- Fixed an issue where extra whitespace in the user-supplied canvas URL would break `PaginatedList` (Thanks,[@amorqiu](https://github.com/amorqiu))

## [0.15.0] - 2019-11-19

### New Endpoint Coverage

- Assignment Extensions (Thanks, [@ljoks](https://github.com/ljoks))
- AssignmentGroup (Thanks, [@ctcuff](https://github.com/ctcuff))
    - List Assignments
- Authentications Log (Thanks, [@weining-li](https://github.com/weining-li))
- Brand Configs (Thanks, [@bennettscience](https://github.com/bennettscience))
- Comm Messages (Thanks, [@ljoks](https://github.com/ljoks))
- File Usage Rights (Thanks, [@atarisafari](https://github.com/atarisafari) and [@joonro](https://github.com/joonro))
- Gradebook History (Thanks, [@gdijkhoffz](https://github.com/gdijkhoffz))
- Quiz Reports (Thanks, [@atarisafari](https://github.com/atarisafari)
- Quiz Submission Events (Thanks, [@Goff-Davis](https://github.com/Goff-Davis))
- Quiz Submission User List (Thanks, [@gdijkhoffz](https://github.com/gdijkhoffz))
- Rubric Associations (Thanks, [@weining-li](https://github.com/weining-li))

### General

- Throw `IndexError` when using negative indexes on `PaginatedList` objects (Thanks, [@UniversalSuperBox](https://github.com/UniversalSuperBox))
- `Assignment.overrides` now returns a list of `AssignmentOverride` objects.

### Deprecation Warnings

- `CanvasObject.attributes` is now deprecated and will be removed in a future version.
- `CanvasObject.to_json()` is now deprecated and will be removed in a future version. To view the original attributes sent by Canvas, enable logs from the requests library.

### Bugfixes

- Fixed an issue where `util.clean_headers()` would throw a `ValueError` if a user accidentally included a space in their API token. (Thanks, [@keeeeeegan](https://github.com/keeeeeegan))
- Fixed an issue where `QuizSubmission` objects sometimes wouldn't have a course_id, making some methods unusable. (Thanks, [@bennettscience](https://github.com/bennettscience))
- Fixed an issue where `get_user()` did not accept arbitrary keyword arguments (Thanks, [@eriktews](https://github.com/eriktews))
- Fixed an issue where an import was triggering a `DeprecationWarning` (Thanks, [@Screeeech](https://github.com/Screeeech))
- Fixed an issue where a GroupedSubmission wasn't saving the `submissions` attribute properly

## [0.14.0] - 2019-08-20

### New Endpoint Coverage

- API Token scopes (Thanks, [@jrsilveti](https://github.com/jrsilveti))
    - List scopes
- Account Notifications (Thanks, [@jrsilveti](https://github.com/jrsilveti))
    - Show a global notification
    - Update a global notification
- Account Reports (Thanks, [@jrsilveti](https://github.com/jrsilveti))
    - Start a report
    - Status of a report
    - Delete a report
- Collaborations (Thanks, [@jrsilveti](https://github.com/jrsilveti))
    - List collaborations
    - List members of a collaboration
- Feature Flags (Thanks, [@cat0698](https://github.com/cat0698))
    - List features
    - List enabled features
    - Get feature flag
    - Set feature flag
    - Remove feature flag
- Rubric (Thanks, [@cat0698](https://github.com/cat0698))
    - Create a single rubric

### General

- Removed overzealous global enabling of `DeprecationWarning`. (Thanks, [@Screeeech](https://github.com/Screeeech))
    - *Note:* `DeprecationWarnings` are disabled by default, so you may need to run your code with `python -Wd` to see them.

## [0.13.0] - 2019-07-08

### New Endpoint Coverage

- Content Exports (Thanks, [@weining-li](https://github.com/weining-li))
- ePub Exports (Thanks, [@jrsilveti](https://github.com/jrsilveti))
- Favorites (Thanks, [@atarisafari](https://github.com/atarisafari))
- Grading Periods (Thanks, [@jrsilveti](https://github.com/jrsilveti))
- Outcome Import (Thanks, [@jrsilveti](https://github.com/jrsilveti))
- Peer Reviews (Thanks, [@vutoan1245](https://github.com/vutoan1245))
- Planner (Thanks, [@weining-li](https://github.com/weining-li))
    - Planner
    - Planner Notes
    - Planner Overrides
- Polls (Thanks, [@Goff-Davis](https://github.com/Goff-Davis))
    - Poll
    - PollChoice
    - PollSession
    - PollSubmission
- Quiz Submission Questions (Thanks, [@bradfordlynch](https://github.com/bradfordlynch))

### General

- Added [documentation for Debugging](https://canvasapi.readthedocs.io/en/latest/debugging.html)
- Added request and response logging to `Requester.request`
- Added [documentation for Exceptions](https://canvasapi.readthedocs.io/en/latest/exceptions.html)
- Added generic error handling for unhandled 4XX+ HTTP errors
- Added [Code of Conduct](https://github.com/ucfopen/canvasapi/blob/develop/CODE_OF_CONDUCT.md)
- Added support for PATCH methods (Thanks, [@us91](https://github.com/us91))
- Added a warning when using a blank `CANVAS_URL` (Thanks, [@gdijkhoffz](https://github.com/gdijkhoffz))
- Added Issue and Pull Request Templates
- Added CODEOWNERS file

### Deprecation Warnings

- `Quiz.get_all_quiz_submissions` is now deprecated. Use `Quiz.get_submissions` instead.

### Bugfixes

- Fixed an issue where creating an external tool did not properly send parameters to Canvas. (Thanks, [@altgilbers](https://github.com/altgilbers))
- Fixed an issue where getting Quiz Submissions would only return up to the first 10 results (Thanks,[@Mike-Nahmias](https://github.com/Mike-Nahmias))
- Fixed an issue where unhandled 4XX and 5XX HTTP errors would cause a JSONDecodeError
- Removed a limitation where the parameter `grouped` being passed to `get_multiple_submissions` would be ignored. These methods now return a `GroupedSubmission` object containing multiple `Submission` objects, instead of ignoring. (Thanks, [@bennettscience](https://github.com/bennettscience))

## [0.12.0] - 2019-04-03

### New Endpoint Coverage

- Assignment Overrides
- Quiz Submissions (Thanks, [@wallacetyler](https://github.com/wallacetyler))
- Blueprints (Thanks, [@gdijkhoffz](https://github.com/gdijkhoffz))
- Create an Admin (Thanks, [@altgilbers](https://github.com/altgilbers))
- SIS Imports (Thanks, [@nottheswimmer](https://github.com/nottheswimmer))
- Create and Delete Communication Channels (Thanks, [@matthewf-ucsd](https://github.com/matthewf-ucsd))

### General

- Added support for HTTP response 409 (Thanks, [@wallacetyler](https://github.com/wallacetyler))

### Bugfixes

- Fixed an issue where `Section.edit()` didn't accept keyword arguments (Thanks, [@wjw27](https://github.com/wjw27))

## [0.11.0] - 2018-09-17

### New Endpoint Coverage

- Get all quiz submissions (Thanks, [@petarGitNik](https://github.com/petarGitNik))
- Upload a file to a submission (Thanks, [@MarkLalor](https://github.com/MarkLalor))
- Upload a file to a folder (Thanks, [@elec3647](https://github.com/elec3647))
- Get Admins in an account (Thanks, [@kensler](https://github.com/kensler))

### General

- Added support for Python 3.7
- Added a warning when using HTTP for the base url instead of HTTPS. This should help prevent some confusing behavior that Canvas exhibits when making HTTP requests to an HTTPS-enabled instance.
- Added more detailed [documentation for passing complex parameters as keyword arguments](https://canvasapi.readthedocs.io/en/latest/keyword-args.html).

### Bugfixes

- Fixed an issue where `Outcome.get_subgroups()` didn't have sufficient context to call other methods.
- Fixed improper passing of keyword arguments when editing a Module (Thanks, [@phaustin](https://github.com/phaustin))

## [0.10.0] - 2018-06-01

### New Endpoint Coverage

- Content Migrations (Thanks, [@qwertynerd97](https://github.com/qwertynerd97))
- Copy a File (Thanks, [@qwertynerd97](https://github.com/qwertynerd97))
- Course Quiz Extensions
- List Announcements (Thanks, [@rmanbaird](https://github.com/rmanbaird))
- Grade/Comment on Multiple Submissions (Thanks, [@rmanbaird](https://github.com/rmanbaird))
- Quiz Extensions

### General

- Lots of docstring fixes. (Thanks, [@rmanbaird](https://github.com/rmanbaird))

### Deprecation Warnings

- All methods starting with `list_` have been deprecated. Each has been replaced with a corresponding method starting with `get_`. For example, `Course.list_groups()` is now `Course.get_groups()`. The `list_` methods will be removed in a future release. (Thanks [@qwertynerd97](https://github.com/qwertynerd97) for doing the bulk of the grunt work.)
- `Course.update_tab()` is now deprecated. Use `Tab.update()` instead.

### Bugfixes

- Fixed a bug where taking a slice of a `PaginatedList` where the `start` was larger than the list caused an infinite loop.
- Fixed a typo that prevented `Assignment.submit()` from working properly. (Thanks, [@Tobiaqs](https://github.com/Tobiaqs))

## [0.9.0] - 2018-03-01

### New Endpoint Coverage

- Quiz Questions

### General

- Added example usage for several common endpoints to our documentation.
- Updated `PaginatedList` to allow specification of the root element to build the list from when given an atypical JSON response (see [#146](https://github.com/ucfopen/canvasapi/issues/146)). (thanks [@dfwarden](https://github.com/dfwarden))
- Improved keyword argument support for `course.get_section()` (thanks [@andrew-gardener](https://github.com/andrew-gardener))
- When uploading a file to a submission with `Submission.upload_comment()`, it will automatically attached to a new comment.

### Deprecation Warnings

- :warning: **_Dropped support for Python 3.3_** :warning:
    - [Python 3.3 is end-of-life as of September 2017](https://www.python.org/dev/peps/pep-0398/#lifespan)
    - Should continue to function in 3.3, but compatibility cannot be guaranteed going forward.
- Several methods in the `Course` and `Section` classes relating to assignments and submissions have been deprecated.
    - Comparable methods have been implemented in the `Assignment` and `Submission` classes, as appropriate.
    - The deprecated methods now include a warning in the documentation with reference to the replacement. Additionally, the deprecated methods will raise a `DeprecationWarning`.
    - These methods will be removed in a future release.
- `Course.list_sections()` has been deprecated. Use `Course.get_sections()` instead.

### Bugfixes

- Fixed an issue where booleans would be capitalized when sent to Canvas, causing Canvas to misinterpret them and set default values.
- Fixed an issue where unexpected JSON responses from Canvas would cause `PaginatedList` objects to fail.

## [0.8.2] - 2018-01-24

### Bugfixes

- Fixed an issue where editing and deleting user logins would use incorrect IDs.

## [0.8.1] - 2018-01-23

### General

- Fixed several incorrect and missing docstrings

### Bugfixes

- Fixed an issue where Canvas returning `while(1);` at the beginning of a response to uploading a file prevented uploads from completing.
- Fixed an issue where a trailing slash in the provided BASE_URL would cause `PaginatedList` objects to fail.
- Fixed an issue where combine_kwargs was transposing empty brackets and keys when a dictionary had a list as a value.

## [0.8.0] - 2018-01-04

### New Endpoint Coverage

- Account
    - Delete a sub account
- Grading Standards (Thanks, [@JonGuilbe](https://github.com/JonGuilbe))
- Notification Preferences (Thanks, [@a-goetz](https://github.com/a-goetz))
    - Update a preference
    - Update preferences by category
    - Update multiple preferences
- Outcomes (Thanks, [@a-goetz](https://github.com/a-goetz))
- Quiz Question Groups (Thanks, [@JonGuilbe](https://github.com/JonGuilbe))
- Rubric (Thanks, [@sigurdurb](https://github.com/sigurdurb))

### General

- Added support for other iterables as parameter values. (Thanks, [@liblit](https://github.com/liblit))
- For many endpoints that accept an "object id", either a CanvasAPI Object or integer ID can now be passed. (Thanks, [@a-goetz](https://github.com/a-goetz))
- Added a requester cache that remembers the last 5 requests to Canvas. It can be accessed as the attribute `_cache` of the `requester object`. (e.g. `course._requester._cache`)
- Files can now be downloaded directly from the `File` object in one of two ways: (Thanks, [@DanBrink91](https://github.com/DanBrink91))
    1. `get_contents` will directly return the contents of the file. (e.g. `file.get_contents()`)
    2. `download` will download the file and save it to the provided path. (e.g. `file.download('example.txt')`)
- Moved several methods exclusive to the API Key owner's user from the `User` class to a new class called `CurrentUser`. There is a new method in the `Canvas` class called `get_current_user` to access this object. (e.g. `canvas.get_current_user()`) (Thanks, [@DanBrink91](https://github.com/DanBrink91))

### Bugfixes

- Fixed a bug where creating conversations wouldn't work until the user iterated over the response.
- Lots of formatting fixes and spelling corrections.

### Deprecation Warning

Including `/api/v1/` at the end of the API URL passed to a new `Canvas` object is now deprecated. Users should now only pass the root URL into the `Canvas` object (e.g. `"https://example.com/api/v1/"` should now be `"https://example.com"`).

For now, users including `/api/v1/` will see a `DeprecationWarning`, but things will otherwise operate normally. The ability to continue using `/api/v1/` will be removed in a future release.

## [0.7.0] - 2017-10-04

Thanks to all the contributors who helped with this release: [@stephenwoosley](https://github.com/stephenwoosley), [@jackrsteiner](https://github.com/jackrsteiner), and [@allygator](https://github.com/allygator). You guys are awesome!

Huge thanks to [@liblit](https://github.com/liblit) for lots of issues, suggestions, and pull requests. Couldn't have done all this without you!

### New Endpoint Coverage

- Upload file to a Submission Comment (`Submission.upload_comment()`)

### General

- Switched to `flake8` instead of just `pyflakes` and `pycodestyle`.
- Added markdown linter and fixed related issues.
- `DateTime` "Smart Objects" are now timezone aware.
- Keyword arguments now support lists and tuples. Can be nested in other lists and/or inside dictionaries. See issue [#55](https://github.com/ucfopen/canvasapi/issues/55) for details.
- `DateTime` objects passed as params now auto-format to ISO 8601 strings.
- Added table of contents to README.
- Updated "Getting Started" page in Documentation to match README.

### Bugfixes

- Fixed an issue where editing a page would report a missing ID.
- Fixed an issue where kwargs weren't passed along in `Course.get_pages()`.
- Fixed an issue where `Course.list_multiple_submissions()` would always set grouped to `True`. It now correctly always sets grouped to `False` by removing the param.
- Fixed several issues relating to `DiscussionTopic` methods returning incorrect types.
- Fixed an issue where reordering pinned topics had no valid values for the order param.

## [0.6.0] - 2017-08-15

### General

- Added support for SIS IDs to get accounts, courses, groups and sections. (Thanks for the suggestion, [@sigurdurb](https://github.com/sigurdurb)!)

## [0.5.1] - 2017-08-02

### General

- Moved documentation to [Read the Docs](http://canvasapi.readthedocs.io).

### Bugfixes

- Fixed an issue where kwargs in Python 2.7 wouldn't be properly formatted when converted to get parameters.

## [0.5.0] - 2017-07-10

### New Endpoint Coverage

- Files (Get file from Canvas, Course, Group, or User)

### General

- Added support for Python 3.3, 3.4, 3.5, and 3.6 while maintaining 2.7 compatibility.

### Bugfixes

- Fixed an issue where non-ASCII characters in CanvasObject data would throw UnicodeEncodeError exceptions.

## [0.4.0] - 2017-06-16

### New Endpoint Coverage

- Analytics
- Announcement External Feeds
- Authentication Providers
- Communications Channels
- Files
- Logins
- Notification Preferences
- Submissions
- Search
- Tabs
- User Observees

### General

- Set up TravisCI and Coveralls.
- Added Badges to README.
- Updated CONTRIBUTING.md to more accurately reflect our dev process.

## [0.3.0] - 2017-03-30

### New Endpoint Coverage

- Appointment Groups
- Assignment Groups
- Bookmarks
- Calendar Events
- Discussions
- External Tools

### General

- Updated CHANGELOG.md format
- Created AUTHORS.md
- Added LICENSE
- Added `pycodestyle` and `pyflakes` requirements
- Added setup.cfg with `pycodestyle` max-line-length definition
- Moved .coveragerc settings to setup.cfg
- Changed `assert` statements to use the assertion methods built into unittest.

## [0.2.0] - 2017-01-04

### New Endpoint Coverage

- Groups
- Roles
- Page Revisions
- Sections
- Conversations

### General

- Standardized `__str__` methods. They now (generally) follow the convention of the value of the single most relevant field followed by an ID in parentheses.
- Reworked how `requests_mock` is used in test suite.
- Nested dictionaries are now allowed as kwargs
- Split 401 into two exceptions: `InvalidAccessToken` if `'WWW-Authenticate'` header is present. Otherwise, `Unauthorized`.

### Bugfixes

- Moved some incorrectly placed enrollment methods to the Enrollment class.
- Corrected `Process` class to `Progress`
- Minor text fixes.

## [0.1.2] - 2016-07-22

### New Endpoint Coverage

- Getting a Group
- Uploading a file to a Course or User
- Several Page related endpoints

### General

- Added contribution guide
- Added Docker container for testing (e.g. with Jenkins)
- Split requirements files into three:
    - dev_requirements.txt
    - tests_requirements.txt
    - requirements.txt

### Bugfixes

- Added some missing parameters
- Fixed some incorrectly defined parameters
- Fixed an issue where tests would fail due to an improperly configured requires block

[Unreleased]: https://github.com/ucfopen/canvasapi/compare/v2.0.0...develop
[2.0.0]: https://github.com/ucfopen/canvasapi/compare/v1.0.0...v2.0.0
[1.0.0]: https://github.com/ucfopen/canvasapi/compare/v0.16.1...v1.0.0
[0.16.1]: https://github.com/ucfopen/canvasapi/compare/v0.16.0...v0.16.1
[0.16.0]: https://github.com/ucfopen/canvasapi/compare/v0.15.0...v0.16.0
[0.15.0]: https://github.com/ucfopen/canvasapi/compare/v0.14.0...v0.15.0
[0.14.0]: https://github.com/ucfopen/canvasapi/compare/v0.13.0...v0.14.0
[0.13.0]: https://github.com/ucfopen/canvasapi/compare/v0.12.0...v0.13.0
[0.12.0]: https://github.com/ucfopen/canvasapi/compare/v0.11.0...v0.12.0
[0.11.0]: https://github.com/ucfopen/canvasapi/compare/v0.10.0...v0.11.0
[0.10.0]: https://github.com/ucfopen/canvasapi/compare/v0.9.0...v0.10.0
[0.9.0]: https://github.com/ucfopen/canvasapi/compare/v0.8.2...v0.9.0
[0.8.2]: https://github.com/ucfopen/canvasapi/compare/v0.8.1...v0.8.2
[0.8.1]: https://github.com/ucfopen/canvasapi/compare/v0.8.0...v0.8.1
[0.8.0]: https://github.com/ucfopen/canvasapi/compare/v0.7.0...v0.8.0
[0.7.0]: https://github.com/ucfopen/canvasapi/compare/v0.6.0...v0.7.0
[0.6.0]: https://github.com/ucfopen/canvasapi/compare/v0.5.1...v0.6.0
[0.5.1]: https://github.com/ucfopen/canvasapi/compare/v0.5.0...v0.5.1
[0.5.0]: https://github.com/ucfopen/canvasapi/compare/v0.4.0...v0.5.0
[0.4.0]: https://github.com/ucfopen/canvasapi/compare/v0.3.0...v0.4.0
[0.3.0]: https://github.com/ucfopen/canvasapi/compare/v0.2.0...v0.3.0
[0.2.0]: https://github.com/ucfopen/canvasapi/compare/v0.1.2...v0.2.0
[0.1.2]: https://github.com/ucfopen/canvasapi/compare/v0.1.1...v0.1.2<|MERGE_RESOLUTION|>--- conflicted
+++ resolved
@@ -11,12 +11,9 @@
 
 - Added missing documentation for the get_current_user method and clarifications to the CurrentUser class. (Thanks, [@Xx-Ashutosh-xX](https://github.com/Xx-Ashutosh-xX))
 - `Canvas.get_announcement` now has a required parameter `context_codes`, which accepts a list of course IDs or `Course` objects.
-<<<<<<< HEAD
-- Added basic troubleshooting guide to documentation
-=======
 - Updated contributing guide
 - Added missing documentation for the "Smart DateTimes" feature
->>>>>>> 499b7d30
+- Added basic troubleshooting guide to documentation
 
 ### Bugfixes
 
